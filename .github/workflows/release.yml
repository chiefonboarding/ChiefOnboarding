name: Release to deploy repo 
on:
  push:
    branches:
      - master
jobs:
  build:
    runs-on: ubuntu-latest

    steps:
    - uses: actions/checkout@v2
    - name: Set up Node 
      uses: actions/setup-node@v2
      with:
        node-version: '14'
    - name: Build source
      env:
        BASE_URL: /
      run: |
        cd front
        npm install
        npx nuxt build
        node ./postinstall
    - name: Cleaning up repo 
      run: |
        rm -rf front/
    - name: Git push to deploy repo 
      run: |
        git config --global user.name 'ChiefOnboarding'
        git config --global user.email 'noreply@chiefonboarding.com'
        git add -A 
        git commit -m "Deploy" 
        git status
        git push -f origin master:deploy
    - name: Login to DockerHub
      uses: docker/login-action@v1 
      with:
        username: ${{ secrets.DOCKERHUB_USERNAME }}
        password: ${{ secrets.DOCKERHUB_TOKEN }}
    - name: Build and push
      id: docker_build
      uses: docker/build-push-action@v2
      with:
        context: https://github.com/chiefonboarding/ChiefOnboarding.git#deploy
        file: ./back/Dockerfile
        push: true
        tags: |
<<<<<<< HEAD
          chiefonboarding/chiefonboarding:latest
          chiefonboarding/chiefonboarding:1.2.18
=======
          chiefonboarding/chiefonboarding:1.2.17-rc1
>>>>>>> 067d0f66
<|MERGE_RESOLUTION|>--- conflicted
+++ resolved
@@ -45,9 +45,5 @@
         file: ./back/Dockerfile
         push: true
         tags: |
-<<<<<<< HEAD
           chiefonboarding/chiefonboarding:latest
-          chiefonboarding/chiefonboarding:1.2.18
-=======
-          chiefonboarding/chiefonboarding:1.2.17-rc1
->>>>>>> 067d0f66
+          chiefonboarding/chiefonboarding:1.2.18