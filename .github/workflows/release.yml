name: Release to deploy repo 
on:
  push:
    branches:
      - master
jobs:
  build:
    runs-on: ubuntu-latest

    steps:
    - uses: actions/checkout@v2
    - name: Set up Node 
      uses: actions/setup-node@v2
      with:
        node-version: '14'
    - name: Build source
      env:
        BASE_URL: /
      run: |
        cd front
        npm install
        npx nuxt build
        node ./postinstall
    - name: Cleaning up repo 
      run: |
        rm -rf front/
    - name: Git push to deploy repo 
      run: |
        git config --global user.name 'ChiefOnboarding'
        git config --global user.email 'noreply@chiefonboarding.com'
        git add -A 
        git commit -m "Deploy" 
        git status
        git push -f origin master:deploy
    - name: Login to DockerHub
      uses: docker/login-action@v1 
      with:
        username: ${{ secrets.DOCKERHUB_USERNAME }}
        password: ${{ secrets.DOCKERHUB_TOKEN }}
    - name: Build and push
      id: docker_build
      uses: docker/build-push-action@v2
      with:
        context: https://github.com/chiefonboarding/ChiefOnboarding.git#deploy
        file: ./back/Dockerfile
        push: true
        tags: |
          chiefonboarding/chiefonboarding:latest
<<<<<<< HEAD
          chiefonboarding/chiefonboarding:1.2.21
=======
          chiefonboarding/chiefonboarding:1.2.20
>>>>>>> 0c68c9e8
<|MERGE_RESOLUTION|>--- conflicted
+++ resolved
@@ -46,8 +46,4 @@
         push: true
         tags: |
           chiefonboarding/chiefonboarding:latest
-<<<<<<< HEAD
-          chiefonboarding/chiefonboarding:1.2.21
-=======
-          chiefonboarding/chiefonboarding:1.2.20
->>>>>>> 0c68c9e8
+          chiefonboarding/chiefonboarding:1.2.21