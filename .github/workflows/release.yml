name: Release to deploy repo 
on:
  push:
    branches:
      - master 
jobs:
  build:
    runs-on: ubuntu-latest

    steps:
    - uses: actions/checkout@v2
    - name: Set up Node 
      uses: actions/setup-node@v2
      with:
        node-version: '14'
    - name: Build source
      env:
        BASE_URL: /
      run: |
        cd front
        npm install
        npx nuxt build
        node ./postinstall
    - name: Cleaning up repo 
      run: |
        rm -rf front/
<<<<<<< HEAD
    - name: Git push to deploy repo 
      run: |
        git config --global user.name 'ChiefOnboarding'
        git config --global user.email 'noreply@chiefonboarding.com'
=======
    - name: Git push deploy part 
      run: |
        git config --global user.name 'ChiefOnboarding'
        git config --global user.email 'noreply@chiefonboarding.com'
        git init
>>>>>>> 88b5ca5b
        git add -A 
        git commit -m "Deploy" 
        git status
        git push -f origin master:deploy
<<<<<<< HEAD
    - name: Login to DockerHub
      uses: docker/login-action@v1 
      with:
        username: ${{ secrets.DOCKERHUB_USERNAME }}
        password: ${{ secrets.DOCKERHUB_TOKEN }}
    - name: Build and push
      id: docker_build
      uses: docker/build-push-action@v2
      with:
        context: https://github.com/chiefonboarding/ChiefOnboarding.git#deploy
        file: ./back/Dockerfile
        push: true
        tags: |
          chiefonboarding/chiefonboarding:latest
          chiefonboarding/chiefonboarding:1.0.0
=======
>>>>>>> 88b5ca5b
<|MERGE_RESOLUTION|>--- conflicted
+++ resolved
@@ -24,23 +24,14 @@
     - name: Cleaning up repo 
       run: |
         rm -rf front/
-<<<<<<< HEAD
     - name: Git push to deploy repo 
       run: |
         git config --global user.name 'ChiefOnboarding'
         git config --global user.email 'noreply@chiefonboarding.com'
-=======
-    - name: Git push deploy part 
-      run: |
-        git config --global user.name 'ChiefOnboarding'
-        git config --global user.email 'noreply@chiefonboarding.com'
-        git init
->>>>>>> 88b5ca5b
         git add -A 
         git commit -m "Deploy" 
         git status
         git push -f origin master:deploy
-<<<<<<< HEAD
     - name: Login to DockerHub
       uses: docker/login-action@v1 
       with:
@@ -55,6 +46,4 @@
         push: true
         tags: |
           chiefonboarding/chiefonboarding:latest
-          chiefonboarding/chiefonboarding:1.0.0
-=======
->>>>>>> 88b5ca5b
+          chiefonboarding/chiefonboarding:1.0.0