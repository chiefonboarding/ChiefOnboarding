--- conflicted
+++ resolved
@@ -1,11 +1,7 @@
 {
     "_meta": {
         "hash": {
-<<<<<<< HEAD
-            "sha256": "12b28fc6d412363d63664cc4d34fd8e02f1cba5c5ad1384c5770560c29336cf7"
-=======
-            "sha256": "e079f5bed33e1fbd6490f6e4d16b090a1f2d7a365c1a40ec6ff8f083c2b26cec"
->>>>>>> f9b563ad
+            "sha256": "411a7cb44e94f310c680636e809055e22fb6ea97368edb38a7f626f069d67d55"
         },
         "pipfile-spec": 6,
         "requires": {
@@ -149,20 +145,20 @@
         },
         "boto3": {
             "hashes": [
-                "sha256:9448f4a079189e19c3253cfdc5b8ef6dc51a3b82431e8347a51f4c1b2d9dab42",
-                "sha256:b9f506e08c9f54687d6c073ef1c550a24a62cc2d1e0bc7cda9f13112a38818bf"
-            ],
-            "index": "pypi",
-            "markers": "python_version >= '3.8'",
-            "version": "==1.37.8"
+                "sha256:51b76da93d7c2a3dff6155ee4aa25455940e7ade08292d22aeeed08b9e0dbf0b",
+                "sha256:cfff6e9cf4b987480fbbe85873f3e609aeea1906631c7148e5b7e3c778aebd40"
+            ],
+            "index": "pypi",
+            "markers": "python_version >= '3.8'",
+            "version": "==1.37.9"
         },
         "botocore": {
             "hashes": [
-                "sha256:a6c94f33de12f4b10b10684019e554c980469b8394c6d82448a738cbd8452cef",
-                "sha256:b5825e08dd3e25642aa22a0d7d92bf81fef1ef857117e4155f923bbccf5aba63"
-            ],
-            "markers": "python_version >= '3.8'",
-            "version": "==1.37.8"
+                "sha256:2fdafbb9c44196cd371f4890aedf9f54352348fbae624a3880862d35724f0956",
+                "sha256:bf0ab085ae85a4a2fa1733321069c1039745fa65ca9f335a91b8712fd6745d5f"
+            ],
+            "markers": "python_version >= '3.8'",
+            "version": "==1.37.9"
         },
         "certifi": {
             "hashes": [
@@ -394,14 +390,6 @@
             "markers": "python_version >= '3.7' and python_full_version not in '3.9.0, 3.9.1'",
             "version": "==44.0.2"
         },
-        "defusedxml": {
-            "hashes": [
-                "sha256:1bb3032db185915b62d7c6209c5a8792be6a32ab2fedacc84e01b52c51aa3e69",
-                "sha256:a352e7e428770286cc899e2542b6cdaedb2b4953ff269a210103ec58f6198a61"
-            ],
-            "markers": "python_version >= '2.7' and python_version not in '3.0, 3.1, 3.2, 3.3, 3.4'",
-            "version": "==0.7.1"
-        },
         "django": {
             "hashes": [
                 "sha256:213381b6e4405f5c8703fffc29cd719efdf189dec60c67c04f76272b3dc845b9",
@@ -412,11 +400,15 @@
             "version": "==4.2.20"
         },
         "django-allauth": {
-            "hashes": [
-                "sha256:485db513f1794f5636ae38a78e9414e8818ce076770b75a6f8a003ab3a32b8fa"
-            ],
-            "index": "pypi",
-            "version": "==0.58.1"
+            "extras": [
+                "mfa",
+                "socialaccount"
+            ],
+            "hashes": [
+                "sha256:60b32aef7dbbcc213319aa4fd8f570e985266ea1162ae6ef7a26a24efca85c8c"
+            ],
+            "markers": "python_version >= '3.8'",
+            "version": "==65.4.1"
         },
         "django-anymail": {
             "hashes": [
@@ -487,6 +479,14 @@
             "index": "pypi",
             "markers": "python_version >= '3.8'",
             "version": "==3.15.2"
+        },
+        "fido2": {
+            "hashes": [
+                "sha256:e39f95920122d64283fda5e5581d95a206e704fa42846bfa4662f86aa0d3333b",
+                "sha256:f7c8ee62e359aa980a45773f9493965bb29ede1b237a9218169dbfe60c80e130"
+            ],
+            "markers": "python_version >= '3.8' and python_version < '4.0'",
+            "version": "==1.2.0"
         },
         "frozenlist": {
             "hashes": [
@@ -939,13 +939,6 @@
             "markers": "python_version >= '3.7'",
             "version": "==2.9.0"
         },
-        "pypng": {
-            "hashes": [
-                "sha256:4a43e969b8f5aaafb2a415536c1a8ec7e341cd6a3f957fd5b5f32a4cfeed902c",
-                "sha256:739c433ba96f078315de54c0db975aee537cbc3e1d0ae4ed9aab0ca1e427e2c1"
-            ],
-            "version": "==0.20220715.0"
-        },
         "python-dateutil": {
             "hashes": [
                 "sha256:37dd54208da7e1cd875388217d5e00ebd4179249f90fb72437e91a35459a0ad3",
@@ -954,13 +947,6 @@
             "markers": "python_version >= '2.7' and python_version not in '3.0, 3.1, 3.2'",
             "version": "==2.9.0.post0"
         },
-        "python3-openid": {
-            "hashes": [
-                "sha256:33fbf6928f401e0b790151ed2b5290b02545e8775f982485205a066f874aaeaf",
-                "sha256:6626f771e0417486701e0b4daff762e7212e820ca5b29fcc0d05f6f8736dfa6b"
-            ],
-            "version": "==3.2.0"
-        },
         "pytz": {
             "hashes": [
                 "sha256:89dd22dca55b46eac6eda23b2d72721bf1bdfef212645d81513ef5d03038de57",
@@ -970,10 +956,11 @@
         },
         "qrcode": {
             "hashes": [
-                "sha256:581dca7a029bcb2deef5d01068e39093e80ef00b4a61098a2182eac59d01643a",
-                "sha256:9dd969454827e127dbd93696b20747239e6d540e082937c90f14ac95b30f5845"
-            ],
-            "version": "==7.4.2"
+                "sha256:025ce2b150f7fe4296d116ee9bad455a6643ab4f6e7dce541613a4758cbce347",
+                "sha256:9fc05f03305ad27a709eb742cf3097fa19e6f6f93bb9e2f039c0979190f6f1b1"
+            ],
+            "markers": "python_version >= '3.9' and python_version < '4.0'",
+            "version": "==8.0"
         },
         "requests": {
             "hashes": [
@@ -986,11 +973,11 @@
         },
         "requests-oauthlib": {
             "hashes": [
-                "sha256:2577c501a2fb8d05a304c09d090d6e47c306fef15809d102b327cf8364bddab5",
-                "sha256:75beac4a47881eeb94d5ea5d6ad31ef88856affe2332b9aafb52c6452ccf0d7a"
-            ],
-            "markers": "python_version >= '2.7' and python_version not in '3.0, 3.1, 3.2, 3.3'",
-            "version": "==1.3.1"
+                "sha256:7dd8a5c40426b779b0868c404bdef9768deccf22749cde15852df527e6269b36",
+                "sha256:b3dffaebd884d8cd778494369603a9e7b58d29111bf6b41bdc2dcd87203af4e9"
+            ],
+            "markers": "python_version >= '3.4'",
+            "version": "==2.0.0"
         },
         "s3transfer": {
             "hashes": [
@@ -1283,11 +1270,11 @@
         },
         "faker": {
             "hashes": [
-                "sha256:14adc340dc8abed5264142ffafe6f1a0f99cf7a7525bc6863755efd5fbbd0692",
-                "sha256:758bc63a26dc878fa0d76aa7639b8b65327927980ed0c3683b23bd8a5182f33f"
+                "sha256:2598f78b76710a4ed05e197dda5235be409b4c291ba5c9c7514989cfbc7a5144",
+                "sha256:d2e4e2a30d459a8ec0ae52a552aa51c48973cb32cf51107dee90f58a8322a880"
             ],
             "markers": "python_version >= '3.9'",
-            "version": "==36.2.2"
+            "version": "==37.0.0"
         },
         "freezegun": {
             "hashes": [
@@ -1376,28 +1363,28 @@
         },
         "ruff": {
             "hashes": [
-                "sha256:0062ed13f22173e85f8f7056f9a24016e692efeea8704d1a5e8011b8aa850933",
-                "sha256:0fadfe2c88724c9617339f62319ed40dcdadadf2888d5afb88bf3adee7b35bfb",
-                "sha256:18454e7fa4e4d72cffe28a37cf6a73cb2594f81ec9f4eca31a0aaa9ccdfb1590",
-                "sha256:3403a53a32a90ce929aa2f758542aca9234befa133e29f4933dcef28a24317be",
-                "sha256:3aa0f6b75082c9be1ec5a1db78c6d4b02e2375c3068438241dc19c7c306cc61a",
-                "sha256:3ac78f127517209fe6d96ab00f3ba97cafe38718b23b1db3e96d8b2d39e37ddf",
-                "sha256:4efd7a96ed6d36ef011ae798bf794c5501a514be369296c672dab7921087fa57",
-                "sha256:584cc66e89fb5f80f84b05133dd677a17cdd86901d6479712c96597a3f28e7fe",
-                "sha256:5ee162652869120ad260670706f3cd36cd3f32b0c651f02b6da142652c54941d",
-                "sha256:628abb5ea10345e53dff55b167595a159d3e174d6720bf19761f5e467e68d367",
-                "sha256:6b4c376d929c25ecd6d87e182a230fa4377b8e5125a4ff52d506ee8c087153c1",
-                "sha256:6df104d08c442a1aabcfd254279b8cc1e2cbf41a605aa3e26610ba1ec4acf0b0",
-                "sha256:837982ea24091d4c1700ddb2f63b7070e5baec508e43b01de013dc7eff974ff1",
-                "sha256:9494ba82a37a4b81b6a798076e4a3251c13243fc37967e998efe4cce58c8a8d1",
-                "sha256:ab90a7944c5a1296f3ecb08d1cbf8c2da34c7e68114b1271a431a3ad30cb660e",
-                "sha256:abf3369325761a35aba75cd5c55ba1b5eb17d772f12ab168fbfac54be85cf18c",
-                "sha256:b6cd1428e834b35d7493354723543b28cc11dc14d1ce19b685f6e68e07c05ec7",
-                "sha256:d7c62939daf5b2a15af48abbd23bea1efdd38c312d6e7c4cedf5a24e03207e17"
+                "sha256:188a6638dab1aa9bb6228a7302387b2c9954e455fb25d6b4470cb0641d16759d",
+                "sha256:47678f39fa2a3da62724851107f438c8229a3470f533894b5568a39b40029c0c",
+                "sha256:524ee184d92f7c7304aa568e2db20f50c32d1d0caa235d8ddf10497566ea1a12",
+                "sha256:5284dcac6b9dbc2fcb71fdfc26a217b2ca4ede6ccd57476f52a587451ebe450d",
+                "sha256:5f202f0d93738c28a89f8ed9eaba01b7be339e5d8d642c994347eaa81c6d75b8",
+                "sha256:5fd804c0327a5e5ea26615550e706942f348b197d5475ff34c19733aee4b2e69",
+                "sha256:99713a6e2766b7a17147b309e8c915b32b07a25c9efd12ada79f217c9c778b3e",
+                "sha256:9bacb735d7bada9cfb0f2c227d3658fc443d90a727b47f206fb33f52f3c0eac7",
+                "sha256:b60dec7201c0b10d6d11be00e8f2dbb6f40ef1828ee75ed739923799513db24c",
+                "sha256:bfb834e87c916521ce46b1788fbb8484966e5113c02df216680102e9eb960029",
+                "sha256:ccaf903108b899beb8e09a63ffae5869057ab649c1e9231c05ae354ebc62066c",
+                "sha256:d257f95b65806104b6b1ffca0ea53f4ef98454036df65b1eda3693534813ecd1",
+                "sha256:d838b60007da7a39c046fcdd317293d10b845001f38bcb55ba766c3875b01e43",
+                "sha256:de42e4edc296f520bb84954eb992a07a0ec5a02fecb834498415908469854a52",
+                "sha256:df92aeac30af821f9acf819fc01b4afc3dfb829d2782884f8739fb52a8119a16",
+                "sha256:eb4d25532cfd9fe461acc83498361ec2e2252795b4f40b17e80692814329e42d",
+                "sha256:f2160eeef3031bf4b17df74e307d4c5fb689a6f3a26a2de3f7ef4044e3c484f1",
+                "sha256:f9567d135265d46e59d62dc60c0bfad10e9a6822e231f5b24032dba5a55be6b5"
             ],
             "index": "pypi",
             "markers": "python_version >= '3.7'",
-            "version": "==0.9.9"
+            "version": "==0.9.10"
         },
         "six": {
             "hashes": [
