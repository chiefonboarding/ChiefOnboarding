--- conflicted
+++ resolved
@@ -1,11 +1,7 @@
 {
     "_meta": {
         "hash": {
-<<<<<<< HEAD
-            "sha256": "3a349101ab432faf053bb5cf48e8babe07eb32d734ebb004f04e16a79213bc89"
-=======
-            "sha256": "9ba524c03b09c9540d7b2a02f9c4927076772f3e6ce3b506846dbed3de895d94"
->>>>>>> 3df2243c
+            "sha256": "c6df664093e7d859740aae0fc93c882e4e8c879dc03dd0a76d3fa440895a3671"
         },
         "pipfile-spec": 6,
         "requires": {
@@ -154,20 +150,20 @@
         },
         "boto3": {
             "hashes": [
-                "sha256:04e89abf61240857bf7dec160e22f097eec68c502509b2bb3c5010a22cb91052",
-                "sha256:e95db539c938710917f4cb4fc5915f71b27f2c836d949a1a95df7895d2e9ec8b"
-            ],
-            "index": "pypi",
-            "markers": "python_version >= '3.9'",
-            "version": "==1.40.30"
+                "sha256:6770478420b7383657c5f9c0805c6912eefb0dac9f1c54a32198b2a175feaa5c",
+                "sha256:e0e0cc46ba7596a75509caa21c1200a488cf0676a51c1bd9c01428886b43b7b8"
+            ],
+            "index": "pypi",
+            "markers": "python_version >= '3.9'",
+            "version": "==1.40.34"
         },
         "botocore": {
             "hashes": [
-                "sha256:1d87874ad81234bec3e83f9de13618f67ccdfefd08d6b8babc041cd45007447e",
-                "sha256:8a74f77cfe5c519826d22f7613f89544cbb8491a1a49d965031bd997f89a8e3f"
-            ],
-            "markers": "python_version >= '3.9'",
-            "version": "==1.40.30"
+                "sha256:681b3751c430aa1d70c7117efec4faeeb745acd8646d1657456e282a3a400d3b",
+                "sha256:b46d27550ed7e2ac7d5e2ce0ab7a95b7296076e64bc8a3c496e41ea1fc9abd4b"
+            ],
+            "markers": "python_version >= '3.9'",
+            "version": "==1.40.34"
         },
         "certifi": {
             "hashes": [
@@ -363,47 +359,64 @@
         },
         "cryptography": {
             "hashes": [
-                "sha256:06ce84dc14df0bf6ea84666f958e6080cdb6fe1231be2a51f3fc1267d9f3fb34",
-                "sha256:16ede8a4f7929b4b7ff3642eba2bf79aa1d71f24ab6ee443935c0d269b6bc513",
-                "sha256:18fcf70f243fe07252dcb1b268a687f2358025ce32f9f88028ca5c364b123ef5",
-                "sha256:1993a1bb7e4eccfb922b6cd414f072e08ff5816702a0bdb8941c247a6b1b287c",
-                "sha256:1f3d56f73595376f4244646dd5c5870c14c196949807be39e79e7bd9bac3da63",
-                "sha256:258e0dff86d1d891169b5af222d362468a9570e2532923088658aa866eb11130",
-                "sha256:2f641b64acc00811da98df63df7d59fd4706c0df449da71cb7ac39a0732b40ae",
-                "sha256:3808e6b2e5f0b46d981c24d79648e5c25c35e59902ea4391a0dcb3e667bf7443",
-                "sha256:3994c809c17fc570c2af12c9b840d7cea85a9fd3e5c0e0491f4fa3c029216d59",
-                "sha256:3be4f21c6245930688bd9e162829480de027f8bf962ede33d4f8ba7d67a00cee",
-                "sha256:465ccac9d70115cd4de7186e60cfe989de73f7bb23e8a7aa45af18f7412e75bf",
-                "sha256:48c41a44ef8b8c2e80ca4527ee81daa4c527df3ecbc9423c41a420a9559d0e27",
-                "sha256:4a862753b36620af6fc54209264f92c716367f2f0ff4624952276a6bbd18cbde",
-                "sha256:4b1654dfc64ea479c242508eb8c724044f1e964a47d1d1cacc5132292d851971",
-                "sha256:4bd3e5c4b9682bc112d634f2c6ccc6736ed3635fc3319ac2bb11d768cc5a00d8",
-                "sha256:577470e39e60a6cd7780793202e63536026d9b8641de011ed9d8174da9ca5339",
-                "sha256:67285f8a611b0ebc0857ced2081e30302909f571a46bfa7a3cc0ad303fe015c6",
-                "sha256:7285a89df4900ed3bfaad5679b1e668cb4b38a8de1ccbfc84b05f34512da0a90",
-                "sha256:81823935e2f8d476707e85a78a405953a03ef7b7b4f55f93f7c2d9680e5e0691",
-                "sha256:8978132287a9d3ad6b54fcd1e08548033cc09dc6aacacb6c004c73c3eb5d3ac3",
-                "sha256:a20e442e917889d1a6b3c570c9e3fa2fdc398c20868abcea268ea33c024c4083",
-                "sha256:a24ee598d10befaec178efdff6054bc4d7e883f615bfbcd08126a0f4931c83a6",
-                "sha256:b04f85ac3a90c227b6e5890acb0edbaf3140938dbecf07bff618bf3638578cf1",
-                "sha256:b6a0e535baec27b528cb07a119f321ac024592388c5681a5ced167ae98e9fff3",
-                "sha256:bef32a5e327bd8e5af915d3416ffefdbe65ed975b646b3805be81b23580b57b8",
-                "sha256:bfb4c801f65dd61cedfc61a83732327fafbac55a47282e6f26f073ca7a41c3b2",
-                "sha256:c13b1e3afd29a5b3b2656257f14669ca8fa8d7956d509926f0b130b600b50ab7",
-                "sha256:c987dad82e8c65ebc985f5dae5e74a3beda9d0a2a4daf8a1115f3772b59e5141",
-                "sha256:ce7a453385e4c4693985b4a4a3533e041558851eae061a58a5405363b098fcd3",
-                "sha256:d0c5c6bac22b177bf8da7435d9d27a6834ee130309749d162b26c3105c0795a9",
-                "sha256:d97cf502abe2ab9eff8bd5e4aca274da8d06dd3ef08b759a8d6143f4ad65d4b4",
-                "sha256:dad43797959a74103cb59c5dac71409f9c27d34c8a05921341fb64ea8ccb1dd4",
-                "sha256:dd342f085542f6eb894ca00ef70236ea46070c8a13824c6bde0dfdcd36065b9b",
-                "sha256:de58755d723e86175756f463f2f0bddd45cc36fbd62601228a3f8761c9f58252",
-                "sha256:f3df7b3d0f91b88b2106031fd995802a2e9ae13e02c36c1fc075b43f420f3a17",
-                "sha256:f5414a788ecc6ee6bc58560e85ca624258a55ca434884445440a810796ea0e0b",
-                "sha256:fa26fa54c0a9384c27fcdc905a2fb7d60ac6e47d14bc2692145f2b3b1e2cfdbd"
-            ],
-            "index": "pypi",
-            "markers": "python_version >= '3.7' and python_full_version not in '3.9.0, 3.9.1'",
-            "version": "==45.0.7"
+                "sha256:0a17377fa52563d730248ba1f68185461fff36e8bc75d8787a7dd2e20a802b7a",
+                "sha256:0ca4be2af48c24df689a150d9cd37404f689e2968e247b6b8ff09bff5bcd786f",
+                "sha256:0d1922d9280e08cde90b518a10cd66831f632960a8d08cb3418922d83fce6f12",
+                "sha256:0dfb7c88d4462a0cfdd0d87a3c245a7bc3feb59de101f6ff88194f740f72eda6",
+                "sha256:0ff483716be32690c14636e54a1f6e2e1b7bf8e22ca50b989f88fa1b2d287080",
+                "sha256:13e67c4d3fb8b6bc4ef778a7ccdd8df4cd15b4bcc18f4239c8440891a11245cc",
+                "sha256:15b5fd9358803b0d1cc42505a18d8bca81dabb35b5cfbfea1505092e13a9d96d",
+                "sha256:1cd6d50c1a8b79af1a6f703709d8973845f677c8e97b1268f5ff323d38ce8475",
+                "sha256:2dd339ba3345b908fa3141ddba4025568fa6fd398eabce3ef72a29ac2d73ad75",
+                "sha256:341fb7a26bc9d6093c1b124b9f13acc283d2d51da440b98b55ab3f79f2522ead",
+                "sha256:34f04b7311174469ab3ac2647469743720f8b6c8b046f238e5cb27905695eb2a",
+                "sha256:41c281a74df173876da1dc9a9b6953d387f06e3d3ed9284e3baae3ab3f40883a",
+                "sha256:449ef2b321bec7d97ef2c944173275ebdab78f3abdd005400cc409e27cd159ab",
+                "sha256:45f790934ac1018adeba46a0f7289b2b8fe76ba774a88c7f1922213a56c98bc1",
+                "sha256:48948940d0ae00483e85e9154bb42997d0b77c21e43a77b7773c8c80de532ac5",
+                "sha256:4c49eda9a23019e11d32a0eb51a27b3e7ddedde91e099c0ac6373e3aacc0d2ee",
+                "sha256:504e464944f2c003a0785b81668fe23c06f3b037e9cb9f68a7c672246319f277",
+                "sha256:534b96c0831855e29fc3b069b085fd185aa5353033631a585d5cd4dd5d40d657",
+                "sha256:6ef1488967e729948d424d09c94753d0167ce59afba8d0f6c07a22b629c557b2",
+                "sha256:7176a5ab56fac98d706921f6416a05e5aff7df0e4b91516f450f8627cda22af3",
+                "sha256:7411c910fb2a412053cf33cfad0153ee20d27e256c6c3f14d7d7d1d9fec59fd5",
+                "sha256:757af4f6341ce7a1e47c326ca2a81f41d236070217e5fbbad61bbfe299d55d28",
+                "sha256:7823bc7cdf0b747ecfb096d004cc41573c2f5c7e3a29861603a2871b43d3ef32",
+                "sha256:7fab1187b6c6b2f11a326f33b036f7168f5b996aedd0c059f9738915e4e8f53a",
+                "sha256:84ef1f145de5aee82ea2447224dc23f065ff4cc5791bb3b506615957a6ba8128",
+                "sha256:92e8cfe8bd7dd86eac0a677499894862cd5cc2fd74de917daa881d00871ac8e7",
+                "sha256:9394c7d5a7565ac5f7d9ba38b2617448eba384d7b107b262d63890079fad77ca",
+                "sha256:9495d78f52c804b5ec8878b5b8c7873aa8e63db9cd9ee387ff2db3fffe4df784",
+                "sha256:9873bf7c1f2a6330bdfe8621e7ce64b725784f9f0c3a6a55c3047af5849f920e",
+                "sha256:9babb7818fdd71394e576cf26c5452df77a355eac1a27ddfa24096665a27f8fd",
+                "sha256:9e8776dac9e660c22241b6587fae51a67b4b0147daa4d176b172c3ff768ad736",
+                "sha256:9ed64e5083fa806709e74fc5ea067dfef9090e5b7a2320a49be3c9df3583a2d8",
+                "sha256:9f2c4cc63be3ef43c0221861177cee5d14b505cd4d4599a89e2cd273c4d3542a",
+                "sha256:9f40642a140c0c8649987027867242b801486865277cbabc8c6059ddef16dc8b",
+                "sha256:af84e8e99f1a82cea149e253014ea9dc89f75b82c87bb6c7242203186f465129",
+                "sha256:b9c79af2c3058430d911ff1a5b2b96bbfe8da47d5ed961639ce4681886614e70",
+                "sha256:c52fded6383f7e20eaf70a60aeddd796b3677c3ad2922c801be330db62778e05",
+                "sha256:cbb8e769d4cac884bb28e3ff620ef1001b75588a5c83c9c9f1fdc9afbe7f29b0",
+                "sha256:d84c40bdb8674c29fa192373498b6cb1e84f882889d21a471b45d1f868d8d44b",
+                "sha256:db5597a4c7353b2e5fb05a8e6cb74b56a4658a2b7bf3cb6b1821ae7e7fd6eaa0",
+                "sha256:e22801b61613ebdebf7deb18b507919e107547a1d39a3b57f5f855032dd7cfb8",
+                "sha256:e34da95e29daf8a71cb2841fd55df0511539a6cdf33e6f77c1e95e44006b9b46",
+                "sha256:e46710a240a41d594953012213ea8ca398cd2448fbc5d0f1be8160b5511104a0",
+                "sha256:e94eb5fa32a8a9f9bf991f424f002913e3dd7c699ef552db9b14ba6a76a6313b",
+                "sha256:ec13b7105117dbc9afd023300fb9954d72ca855c274fe563e72428ece10191c0",
+                "sha256:ed570874e88f213437f5cf758f9ef26cbfc3f336d889b1e592ee11283bb8d1c7",
+                "sha256:ed957044e368ed295257ae3d212b95456bd9756df490e1ac4538857f67531fcc",
+                "sha256:ef648d2c690703501714588b2ba640facd50fd16548133b11b2859e8655a69da",
+                "sha256:efc9e51c3e595267ff84adf56e9b357db89ab2279d7e375ffcaf8f678606f3d9",
+                "sha256:f736ab8036796f5a119ff8211deda416f8c15ce03776db704a7a4e17381cb2ef",
+                "sha256:f7a24ea78de345cfa7f6a8d3bde8b242c7fac27f2bd78fa23474ca38dfaeeab9",
+                "sha256:f7de12fa0eee6234de9a9ce0ffcfa6ce97361db7a50b09b65c63ac58e5f22fc7",
+                "sha256:f9b55038b5c6c47559aa33626d8ecd092f354e23de3c6975e4bb205df128a2a0",
+                "sha256:fd4b5e2ee4e60425711ec65c33add4e7a626adef79d66f62ba0acfd493af282d"
+            ],
+            "index": "pypi",
+            "markers": "python_version >= '3.8' and python_full_version not in '3.9.0, 3.9.1'",
+            "version": "==46.0.1"
         },
         "django": {
             "hashes": [
@@ -1041,12 +1054,12 @@
         },
         "sentry-sdk": {
             "hashes": [
-                "sha256:531751da91aa62a909b42a7be155b41f6bb0de9df6ae98441d23b95de2f98475",
-                "sha256:baaaea6608ed3a639766a69ded06b254b106d32ad9d180bdbe58f3db9364592b"
+                "sha256:2324aea8573a3fa1576df7fb4d65c4eb8d9929c8fa5939647397a07179eef8d0",
+                "sha256:792d2af45e167e2f8a3347143f525b9b6bac6f058fb2014720b40b84ccbeb985"
             ],
             "index": "pypi",
             "markers": "python_version >= '3.6'",
-            "version": "==2.37.1"
+            "version": "==2.38.0"
         },
         "six": {
             "hashes": [
@@ -1091,12 +1104,12 @@
         },
         "twilio": {
             "hashes": [
-                "sha256:2661241f279494e4b9e2ad88f4b5f57cb27c618c600d07ca44fe863a0ce6ce9a",
-                "sha256:d8d34bd74125ea583eaebf29310c54136c2556e23dcc9efca4483691e921d895"
+                "sha256:764ccb00a6cd9cdf0217468e7a446cd3aa5df418981aaff8c5b54be9d89f13f2",
+                "sha256:e1feeeeb5f12e59fa4788a1e5b9338cf521480dbb8352e5620b8f92493c2206d"
             ],
             "index": "pypi",
             "markers": "python_full_version >= '3.7.0'",
-            "version": "==9.8.0"
+            "version": "==9.8.1"
         },
         "urllib3": {
             "hashes": [
@@ -1108,12 +1121,12 @@
         },
         "whitenoise": {
             "hashes": [
-                "sha256:7b7e53de65d749cb1ce4a7100e751d9742e323b52746f9f93944c0d348ea2d02",
-                "sha256:bad74a40b33b055ba59731b6048dd08d5647f273b72bef922aa43ddd287b02da"
-            ],
-            "index": "pypi",
-            "markers": "python_version >= '3.9'",
-            "version": "==6.10.0"
+                "sha256:0f5bfce6061ae6611cd9396a8231e088722e4fc67bc13a111be74c738d99375f",
+                "sha256:b2aeb45950597236f53b5342b3121c5de69c8da0109362aee506ce88e022d258"
+            ],
+            "index": "pypi",
+            "markers": "python_version >= '3.9'",
+            "version": "==6.11.0"
         },
         "yarl": {
             "hashes": [
@@ -1369,11 +1382,11 @@
         },
         "faker": {
             "hashes": [
-                "sha256:0f8cc34f30095184adf87c3c24c45b38b33ad81c35ef6eb0a3118f301143012c",
-                "sha256:3c5209b23d7049d596a51db5d76403a0ccfea6fc294ffa2ecfef6a8843b1e6a7"
-            ],
-            "markers": "python_version >= '3.9'",
-            "version": "==37.6.0"
+                "sha256:090bb5abbec2b30949a95ce1ba6b20d1d0ed222883d63483a0d4be4a970d6fb8",
+                "sha256:b08233118824423b5fc239f7dd51f145e7018082b4164f8da6a9994e1f1ae793"
+            ],
+            "markers": "python_version >= '3.9'",
+            "version": "==37.8.0"
         },
         "freezegun": {
             "hashes": [
@@ -1479,29 +1492,29 @@
         },
         "ruff": {
             "hashes": [
-                "sha256:03447f3d18479df3d24917a92d768a89f873a7181a064858ea90a804a7538991",
-                "sha256:0f96a8d90bb258d7d3358b372905fe7333aaacf6c39e2408b9f8ba181f4b6ef2",
-                "sha256:137f3d65d58ee828ae136a12d1dc33d992773d8f7644bc6b82714570f31b2004",
-                "sha256:21ae48151b66e71fd111b7d79f9ad358814ed58c339631450c66a4be33cc28b9",
-                "sha256:2b2c653ae9b9d46e0ef62fc6fbf5b979bda20a0b1d2b22f8f7eb0cde9f4963b8",
-                "sha256:48e5c25c7a3713eea9ce755995767f4dcd1b0b9599b638b12946e892123d1efb",
-                "sha256:4cec632534332062bc9eb5884a267b689085a1afea9801bf94e3ba7498a2d207",
-                "sha256:4e473e8f0e6a04e4113f2e1de12a5039579892329ecc49958424e5568ef4f768",
-                "sha256:5b4b1ee7eb35afae128ab94459b13b2baaed282b1fb0f472a73c82c996c8ae60",
-                "sha256:64de45f4ca5441209e41742d527944635a05a6e7c05798904f39c85bafa819e3",
-                "sha256:79ea0c44a3032af768cabfd9616e44c24303af49d633b43e3a5096e009ebe823",
-                "sha256:94b5e3d883e4f924c5298e3f2ee0f3085819c14f68d1e5b6715597681433f153",
-                "sha256:a8ab6a3e03665d39d4a25ee199d207a488724f022db0e1fe4002968abdb8001b",
-                "sha256:ab80525317b1e1d38614addec8ac954f1b3e662de9d59114ecbf771d00cf613e",
-                "sha256:afe37db8e1466acb173bb2a39ca92df00570e0fd7c94c72d87b51b21bb63efea",
-                "sha256:b7b85ca27aeeb1ab421bc787009831cffe6048faae08ad80867edab9f2760945",
-                "sha256:d2a5c62f8ccc6dd2fe259917482de7275cecc86141ee10432727c4816235bc41",
-                "sha256:dcd628101d9f7d122e120ac7c17e0a0f468b19bc925501dbe03c1cb7f5415b24",
-                "sha256:fbc6b1934eb1c0033da427c805e27d164bb713f8e273a024a7e86176d7f462cf"
+                "sha256:3a3fb595287ee556de947183489f636b9f76a72f0fa9c028bdcabf5bab2cc5e5",
+                "sha256:3d376a88c3102ef228b102211ef4a6d13df330cb0f5ca56fdac04ccec2a99700",
+                "sha256:4ee9f4249bf7f8bb3984c41bfaf6a658162cdb1b22e3103eabc7dd1dc5579334",
+                "sha256:55e9efa692d7cb18580279f1fbb525146adc401f40735edf0aaeabd93099f9a0",
+                "sha256:5c5da4af5f6418c07d75e6f3224e08147441f5d1eac2e6ce10dcce5e616a3bae",
+                "sha256:80524f84a01355a59a93cef98d804e2137639823bcee2931f5028e71134a954e",
+                "sha256:88074c3849087f153d4bb22e92243ad4c1b366d7055f98726bc19aa08dc12d51",
+                "sha256:9761e84255443316a258dd7dfbd9bfb59c756e52237ed42494917b2577697c6a",
+                "sha256:ac57fed932d90fa1624c946dc67a0a3388d65a7edc7d2d8e4ca7bddaa789b3b0",
+                "sha256:b0f70202996055b555d3d74b626406476cc692f37b13bac8828acff058c9966a",
+                "sha256:b2abff595cc3cbfa55e509d89439b5a09a6ee3c252d92020bd2de240836cf45b",
+                "sha256:c0bae9ffd92d54e03c2bf266f466da0a65e145f298ee5b5846ed435f6a00518a",
+                "sha256:c366a71d5b4f41f86a008694f7a0d75fe409ec298685ff72dc882f882d532e36",
+                "sha256:c55d84715061f8b05469cdc9a446aa6c7294cd4bd55e86a89e572dba14374f8c",
+                "sha256:cbefd60082b517a82c6ec8836989775ac05f8991715d228b3c1d86ccc7df7dae",
+                "sha256:dd16b9a5a499fe73f3c2ef09a7885cb1d97058614d601809d37c422ed1525317",
+                "sha256:f4ea9d1b5ad3e7a83ee8ebb1229c33e5fe771e833d6d3dcfca7b77d95b060d38",
+                "sha256:f8cff7a105dad631085d9505b491db33848007d6b487c3c1979dd8d9b2963783",
+                "sha256:ff7f5ce8d7988767dd46a148192a14d0f48d1baea733f055d9064875c7d50389"
             ],
             "index": "pypi",
             "markers": "python_version >= '3.7'",
-            "version": "==0.13.0"
+            "version": "==0.13.1"
         },
         "six": {
             "hashes": [
