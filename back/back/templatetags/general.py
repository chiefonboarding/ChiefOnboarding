--- conflicted
+++ resolved
@@ -71,11 +71,7 @@
 def show_highlighted_date_card(conditions, idx, highlighted_date):
     """
     Check if we should show the start/termination card
-<<<<<<< HEAD
-    Only show when the date before is lower then the start day
-=======
     Only show when the date before is lower than the start day
->>>>>>> 531a8ba0
     and the date after is higher.
     """
     current_date = timezone.now().date()
