--- conflicted
+++ resolved
@@ -808,9 +808,6 @@
     revoked = models.BooleanField(default=False)
 
     class Meta:
-<<<<<<< HEAD
-        unique_together = ["user", "integration"]
-=======
         unique_together = ["user", "integration"]
 
     def save(self, *args, **kwargs):
@@ -841,13 +838,4 @@
             user.ran_integrations_condition = True
             user.save()
 
-        return integration_user
-
-
-class OTPRecoveryKey(models.Model):
-    user = models.ForeignKey(
-        get_user_model(), related_name="user_otp", on_delete=models.CASCADE
-    )
-    key = EncryptedTextField(default=uuid.uuid4)
-    is_used = models.BooleanField(default=False)
->>>>>>> f9b563ad
+        return integration_user