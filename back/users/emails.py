--- conflicted
+++ resolved
@@ -143,10 +143,7 @@
         password = User.objects.make_random_password()
         new_hire.set_password(password)
         new_hire.save()
-<<<<<<< HEAD
-=======
     ldap_set_password(new_hire, password=password)
->>>>>>> 135ab3c8
     subject = f"Welcome to {org.name}!"
     message = WelcomeMessage.objects.get(language=language, message_type=1).message
     content = [
