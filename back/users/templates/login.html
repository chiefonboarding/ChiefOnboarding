{% extends 'no_login_base.html' %}
{% load i18n %}
{% load crispy_forms_tags %}

{% block content %}
<form class="card card-md" method="post">
  {% for message in messages %}
  <div class="alert alert-{% if message.tags == 'error' %}danger{% else %}success{% endif %}">
    <p{% if message.tags %} class="{{ message.tags }}"{% endif %}>{{ message }}</p>
  </div>
  {% endfor %}
  {% if org.credentials_login %}
    {% csrf_token %}
    <div class="card-body">
      <div class="mb-2">
        {{ form|crispy }}
      </div>
      <div class="form-footer">
        <button type="submit" class="btn btn-primary w-100">{% translate "Log in" %}</button>
      </div>
    </div>
  {% endif %}
  {% if org.credentials_login and org.google_login or org.oidc_login %}
  <div class="hr-text">{% translate "or" %}</div>
  {% endif %}
  {% if org.google_login and google_login %}
  <div class="card-body">
    <div class="row">
      <div class="col"><a href="https://accounts.google.com/o/oauth2/auth?protocol=oauth2&response_type=code&client_id={{ google_login.client_id }}&redirect_uri={{ base_url }}/api/auth/google_login&scope=email" class="btn btn-white w-100">
          <svg xmlns="http://www.w3.org/2000/svg" class="icon icon-tabler icon-tabler-brand-google" width="24" height="24" viewBox="0 0 24 24" stroke-width="2" stroke="currentColor" fill="none" stroke-linecap="round" stroke-linejoin="round">
            <path stroke="none" d="M0 0h24v24H0z" fill="none"/>
            <path d="M17.788 5.108a9 9 0 1 0 3.212 6.892h-8"/>
          </svg>
          {% translate "Log in with Google" %}
        </a></div>
    </div>
  </div>
  {% endif %}
  {% if org.oidc_login %}
    <div class="card-body">
        <div class="row">
          <div class="col"><a href="{% url 'oidc_login' %}" class="btn btn-white w-100">
<<<<<<< HEAD
=======
              <svg xmlns="http://www.w3.org/2000/svg" class="icon icon-tabler icon-tabler-brand-google" width="24" height="24" viewBox="0 0 24 24" stroke-width="2" stroke="currentColor" fill="none" stroke-linecap="round" stroke-linejoin="round">
                <path stroke="none" d="M0 0h24v24H0z" fill="none"/>
                <path d="M17.788 5.108a9 9 0 1 0 3.212 6.892h-8"/>
              </svg>
>>>>>>> ae92252e
              Log in with {{ oidc_display }}
            </a></div>
        </div>
      </div>
{% endif %}
</form>


{% if org.credentials_login %}
<div class="text-center text-muted mt-3">
  <a href="{% url 'password-reset' %}" tabindex="-1">{% translate "Forgot password?" %}</a>
</div>
{% endif %}
{% endblock %}<|MERGE_RESOLUTION|>--- conflicted
+++ resolved
@@ -40,14 +40,10 @@
     <div class="card-body">
         <div class="row">
           <div class="col"><a href="{% url 'oidc_login' %}" class="btn btn-white w-100">
-<<<<<<< HEAD
-=======
               <svg xmlns="http://www.w3.org/2000/svg" class="icon icon-tabler icon-tabler-brand-google" width="24" height="24" viewBox="0 0 24 24" stroke-width="2" stroke="currentColor" fill="none" stroke-linecap="round" stroke-linejoin="round">
                 <path stroke="none" d="M0 0h24v24H0z" fill="none"/>
                 <path d="M17.788 5.108a9 9 0 1 0 3.212 6.892h-8"/>
               </svg>
->>>>>>> ae92252e
-              Log in with {{ oidc_display }}
             </a></div>
         </div>
       </div>
