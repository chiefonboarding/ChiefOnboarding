<<<<<<< HEAD
FROM python:3.11
RUN apt-get update
RUN mkdir /var/run/supervisord
RUN mkdir /var/log/supervisord
RUN apt-get install -y supervisor gettext
RUN python -m pip install pipenv 
=======
FROM python:3.9
RUN mkdir -p /var/run/supervisord \
    && mkdir -p /var/log/supervisord \
    && mkdir -p /app \
    && apt-get update \
    && apt-get install -y supervisor gettext \
    && apt-get clean \
    && python -m pip install pipenv \
    && python -m pip cache purge
>>>>>>> ae92252e

ENV PYTHONUNBUFFERED 1
WORKDIR /app
COPY ./back/ .
# COPY ./back/supervisord.conf /etc/supervisor/conf.d/supervisord.conf
RUN cp /app/supervisord.conf /etc/supervisor/conf.d/supervisord.conf \
    && pipenv install --system && pip install --no-cache-dir ldap3 passlib PyYAML \
    && django-admin compilemessages 

CMD ["/usr/bin/supervisord", "-c", "/etc/supervisor/conf.d/supervisord.conf"]<|MERGE_RESOLUTION|>--- conflicted
+++ resolved
@@ -1,21 +1,9 @@
-<<<<<<< HEAD
 FROM python:3.11
 RUN apt-get update
 RUN mkdir /var/run/supervisord
 RUN mkdir /var/log/supervisord
 RUN apt-get install -y supervisor gettext
 RUN python -m pip install pipenv 
-=======
-FROM python:3.9
-RUN mkdir -p /var/run/supervisord \
-    && mkdir -p /var/log/supervisord \
-    && mkdir -p /app \
-    && apt-get update \
-    && apt-get install -y supervisor gettext \
-    && apt-get clean \
-    && python -m pip install pipenv \
-    && python -m pip cache purge
->>>>>>> ae92252e
 
 ENV PYTHONUNBUFFERED 1
 WORKDIR /app
