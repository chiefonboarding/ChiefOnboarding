--- conflicted
+++ resolved
@@ -55,20 +55,12 @@
                     item
                     for item in items_by_date
                     if item["day"] == to_do.due_on_day
-<<<<<<< HEAD
-                    and item["base_date"] == to_do_user.base_date
-=======
                     and item["role_start_date"] == to_do_user.role_start_date
->>>>>>> 2e416d07
                 ]
             ):
                 new_date = {
                     "day": to_do.due_on_day,
-<<<<<<< HEAD
-                    "base_date": to_do_user.base_date,
-=======
                     "role_start_date": to_do_user.role_start_date,
->>>>>>> 2e416d07
                     "items": [
                         to_do_user,
                     ],
@@ -80,11 +72,7 @@
                     item
                     for item in items_by_date
                     if item["day"] == to_do.due_on_day
-<<<<<<< HEAD
-                    and item["base_date"] == to_do_user.base_date
-=======
                     and item["role_start_date"] == to_do_user.role_start_date
->>>>>>> 2e416d07
                 ]
                 # Can never be more than one, since it's catching it if it already
                 # exists
@@ -93,11 +81,7 @@
         # Convert days to date object
         for obj in items_by_date:
             obj["date"] = self.request.user.workday_to_datetime(
-<<<<<<< HEAD
-                obj["day"], start_day=obj["base_date"]
-=======
                 obj["day"], start_day=obj["role_start_date"]
->>>>>>> 2e416d07
             )
 
         context["to_do_items"] = items_by_date
