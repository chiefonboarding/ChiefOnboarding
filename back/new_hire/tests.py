import datetime

import pytest
from django.contrib import auth
from django.urls import reverse
from django.utils import timezone
from freezegun import freeze_time

from admin.admin_tasks.models import AdminTask
from admin.sequences.models import Condition
from organization.models import Notification
from users.models import ToDoUser


@pytest.mark.django_db
@freeze_time("2021-01-12")
def test_show_to_do_view(client, new_hire_factory, to_do_user_factory):
    start_day = datetime.datetime.fromisoformat("2021-01-12").date()
    new_hire = new_hire_factory(start_day=start_day)
    client.force_login(new_hire)

    url = reverse("new_hire:todos")

    to_do_item1 = to_do_user_factory(
<<<<<<< HEAD
        to_do__due_on_day=1, user=new_hire, base_date=start_day
    )
    to_do_item2 = to_do_user_factory(
        to_do__due_on_day=1, user=new_hire, base_date=start_day
    )
    to_do_item3 = to_do_user_factory(
        to_do__due_on_day=2, user=new_hire, base_date=start_day
    )
    to_do_item4 = to_do_user_factory(
        to_do__due_on_day=5, user=new_hire, base_date=start_day
    )
    to_do_item5 = to_do_user_factory(
        to_do__due_on_day=5, user=new_hire, base_date=start_day
    )

    # Should not be considered - different user
    to_do_item6 = to_do_user_factory(to_do__due_on_day=2, base_date=start_day)
=======
        to_do__due_on_day=1, user=new_hire, role_start_date=start_day
    )
    to_do_item2 = to_do_user_factory(
        to_do__due_on_day=1, user=new_hire, role_start_date=start_day
    )
    to_do_item3 = to_do_user_factory(
        to_do__due_on_day=2, user=new_hire, role_start_date=start_day
    )
    to_do_item4 = to_do_user_factory(
        to_do__due_on_day=5, user=new_hire, role_start_date=start_day
    )
    to_do_item5 = to_do_user_factory(
        to_do__due_on_day=5, user=new_hire, role_start_date=start_day
    )

    # Should not be considered - different user
    to_do_item6 = to_do_user_factory(to_do__due_on_day=2, role_start_date=start_day)
>>>>>>> 2e416d07

    to_do_items = [
        to_do_item1.to_do,
        to_do_item2.to_do,
        to_do_item3.to_do,
        to_do_item4.to_do,
        to_do_item5.to_do,
    ]

    response = client.get(url)

    assert len(response.context["to_do_items"]) == 3

    expected_days = [1, 2, 5]
    expected_dates = ["2021-01-12", "2021-01-13", "2021-01-18"]
    expected_to_do_items = [
        [to_do_item1, to_do_item2],
        [to_do_item3],
        [to_do_item4, to_do_item5],
    ]

    for idx, item in enumerate(response.context["to_do_items"]):
        assert expected_days[idx] == item["day"]
        assert expected_dates[idx] == str(item["date"])
        assert expected_to_do_items[idx] == item["items"]

    # All items are shown
    for to_do in to_do_items:
        assert to_do.name in response.content.decode()

    # Different user, not shown
    assert to_do_item6.to_do.name not in response.content.decode()

    # No overdue tasks
    assert "Overdue" not in response.content.decode()


@pytest.mark.django_db
@freeze_time("2021-01-13")
def test_show_over_due_to_do_view(client, new_hire_factory, to_do_user_factory):
    start_day = datetime.datetime.fromisoformat("2021-01-12").date()
    new_hire = new_hire_factory(start_day=start_day)
    client.force_login(new_hire)

    url = reverse("new_hire:todos")

    # overdue
    to_do_item1 = to_do_user_factory(
<<<<<<< HEAD
        to_do__due_on_day=1, user=new_hire, base_date=start_day
=======
        to_do__due_on_day=1, user=new_hire, role_start_date=start_day
>>>>>>> 2e416d07
    )

    # not overdue
    to_do_item2 = to_do_user_factory(
<<<<<<< HEAD
        to_do__due_on_day=2, user=new_hire, base_date=start_day
=======
        to_do__due_on_day=2, user=new_hire, role_start_date=start_day
>>>>>>> 2e416d07
    )

    response = client.get(url)

    assert len(response.context["overdue_to_do_items"]) == 1
    assert response.context["overdue_to_do_items"][0] == to_do_item1

    assert "Overdue" in response.content.decode()
    assert len(response.context["to_do_items"]) == 1
    assert response.context["to_do_items"][0]["items"][0] == to_do_item2


@pytest.mark.django_db
def test_to_do_item_view(client, new_hire_factory, to_do_user_factory):
    new_hire = new_hire_factory()
    client.force_login(new_hire)

    to_do_item1 = to_do_user_factory(user=new_hire)

    url = reverse(
        "new_hire:to_do",
        args=[
            to_do_item1.id,
        ],
    )

    response = client.get(url)

    assert to_do_item1.to_do.name in response.content.decode()
    assert "Please complete this item!" in response.content.decode()
    assert "I have completed this item!" in response.content.decode()


@pytest.mark.django_db
def test_to_do_item_not_owner_view(client, new_hire_factory, to_do_user_factory):
    new_hire = new_hire_factory()
    client.force_login(new_hire)

    to_do_item1 = to_do_user_factory()
    # Not owner of item, so should not show
    url = reverse(
        "new_hire:to_do",
        args=[
            to_do_item1.id,
        ],
    )
    response = client.get(url)

    assert response.status_code == 404


@pytest.mark.django_db
def test_to_do_item_completed_view(client, new_hire_factory, to_do_user_factory):
    new_hire = new_hire_factory()
    client.force_login(new_hire)

    # Completed item
    to_do_item1 = to_do_user_factory(user=new_hire, completed=True)

    url = reverse(
        "new_hire:to_do",
        args=[
            to_do_item1.id,
        ],
    )
    response = client.get(url)

    assert "You have already completed this item" in response.content.decode()


@pytest.mark.django_db
def test_complete_to_do_item_view(
    client,
    new_hire_factory,
    to_do_user_factory,
):
    new_hire = new_hire_factory()
    to_do_user = to_do_user_factory(user=new_hire)
    client.force_login(new_hire)

    url = reverse(
        "new_hire:to_do_complete",
        args=[
            to_do_user.id,
        ],
    )
    response = client.post(url, follow=True)

    to_do_user.refresh_from_db()

    assert response.status_code == 200
    assert to_do_user.completed


@pytest.mark.django_db
def test_complete_to_do_item_view_with_trigger(
    client, new_hire_factory, sequence_factory, condition_with_items_factory
):
    new_hire = new_hire_factory()
    client.force_login(new_hire)

    sequence = sequence_factory()
    con = condition_with_items_factory(
        condition_type=Condition.Type.TODO, sequence=sequence
    )

    new_hire.add_sequences([sequence], new_hire.get_local_time().date())
    # Add to do item from sequence to new hire. Once we have triggered this, all
    # other items should be added/triggered too.
    new_hire.to_do.add(con.condition_to_do.all().first())

    url = reverse(
        "new_hire:to_do_complete",
        args=[
            ToDoUser.objects.filter(user=new_hire).first().id,
        ],
    )
    client.post(url, follow=True)

    # Completed todo + sequence added + 10 from condition
    assert Notification.objects.all().count() == 12
    # One failed because of no email
    assert (
        Notification.objects.filter(
            notification_type=Notification.Type.FAILED_NO_EMAIL
        ).count()
        == 1
    )

    # Check if we got all items
    assert new_hire.to_do.all().count() == 2
    assert new_hire.resources.all().count() == 1
    assert new_hire.appointments.all().count() == 1
    assert new_hire.introductions.all().count() == 1
    assert new_hire.badges.all().count() == 1
    assert new_hire.preboarding.all().count() == 1

    assert AdminTask.objects.count() == 1


@pytest.mark.django_db
def test_complete_to_do_item_with_form_view(
    client, new_hire_factory, to_do_user_factory
):
    new_hire = new_hire_factory()
    client.force_login(new_hire)
    to_do_user = to_do_user_factory(
        user=new_hire,
        to_do__content={
            "time": 0,
            "blocks": [
                {
                    "id": "1",
                    "type": "form",
                    "data": {
                        "content": "Please answer this",
                        "type": "input",
                    },
                },
                {
                    "id": "2",
                    "type": "form",
                    "data": {
                        "content": "Please answer this too",
                        "type": "input",
                    },
                },
            ],
        },
    )

    url = reverse(
        "new_hire:form",
        args=[
            to_do_user.id,
            "to_do",
        ],
    )
    response = client.post(
        url, data={"1": "I have answered this", "2": "this too"}, follow=True
    )

    to_do_user.refresh_from_db()

    assert len(to_do_user.to_do.form_items) == 2
    assert response.status_code == 200
    assert (
        "This form could not be processed - invalid items"
        not in response.content.decode()
    )

    assert to_do_user.form == [
        {
            "id": "1",
            "data": {
                "type": "input",
                "content": "Please answer this",
            },
            "type": "form",
            "answer": "I have answered this",
        },
        {
            "id": "2",
            "data": {
                "type": "input",
                "content": "Please answer this too",
            },
            "type": "form",
            "answer": "this too",
        },
    ]
    # send weird response
    response = client.post(
        url, data={"334": "I have answered this", "2": "this too"}, follow=True
    )
    assert (
        "This form could not be processed - invalid items" in response.content.decode()
    )


@pytest.mark.django_db
def test_preboarding_redirect_block(client, settings, new_hire_factory):
    # Set amount of tries to 3
    settings.AXES_FAILURE_LIMIT = 3

    new_hire_factory()

    url = reverse("new_hire:preboarding-url")

    response = client.get(url + "?token=test")
    assert response.status_code == 404

    response = client.get(url + "?token=test12")
    assert response.status_code == 404

    response = client.get(url + "?token=test123")
    assert response.status_code == 429
    assert "Account locked: too many login attempts." in response.content.decode()


@pytest.mark.django_db
def test_preboarding_redirect_success_no_preboarding_items(client, new_hire_factory):
    new_hire = new_hire_factory()

    url = reverse("new_hire:preboarding-url")

    response = client.get(url + "?token=" + new_hire.unique_url)
    # hitting 404 because there are no preboarding items yet
    assert response.status_code == 404

    user = auth.get_user(client)
    # User is authenticated because the url was valid
    assert user.is_authenticated


@pytest.mark.django_db
def test_preboarding_redirect_success_with_preboarding_items(
    client, preboarding_user_factory
):
    preboarding_user1 = preboarding_user_factory()
    new_hire = preboarding_user1.user

    url = reverse("new_hire:preboarding-url")

    response = client.get(url + "?token=" + new_hire.unique_url, follow=True)
    # Successful authenticate
    assert response.status_code == 200

    user = auth.get_user(client)
    # User is authenticated because the url was valid
    assert user.is_authenticated

    assert preboarding_user1.preboarding.name in response.content.decode()
    # No buttons only one preboarding item
    assert "Next" not in response.content.decode()
    assert "Restart" not in response.content.decode()

    # Add new preboardint item
    preboarding_user2 = preboarding_user_factory(user=new_hire)

    # Button is now visible
    response = client.get(url + "?token=" + new_hire.unique_url, follow=True)
    assert "Next" in response.content.decode()

    # Go to next page
    url = reverse("new_hire:preboarding", args=[response.context["next_id"]])

    response = client.get(url, follow=True)

    assert response.status_code == 200
    assert "Restart" in response.content.decode()

    assert preboarding_user2.preboarding.name in response.content.decode()


@pytest.mark.django_db
def test_colleague_list_view(
    client,
    admin_factory,
    employee_factory,
    new_hire_factory,
    manager_factory,
    introduction_factory,
):
    admin = admin_factory()
    manager = manager_factory()
    employee = employee_factory()
    new_hire = new_hire_factory()

    client.force_login(new_hire)

    url = reverse("new_hire:colleagues")

    response = client.get(url)

    # Regardless of type, show all people on colleagues page
    assert admin.full_name in response.content.decode()
    assert manager.full_name in response.content.decode()
    assert employee.full_name in response.content.decode()
    assert new_hire.full_name in response.content.decode()

    # Adding introduction item
    intro = introduction_factory(
        intro_person__message="Hi {{first_name}}, welcome to the club!"
    )

    new_hire.introductions.add(intro)

    # Get page again
    response = client.get(url)

    assert intro.intro_person.full_name in response.content.decode()
    assert (
        f"Hi {new_hire.first_name}, welcome to the club!" in response.content.decode()
    )


@pytest.mark.django_db
def test_colleague_search_view(
    client, admin_factory, employee_factory, new_hire_factory, manager_factory
):
    admin = admin_factory(first_name="Dorian")
    manager = manager_factory(last_name="Dorian")
    employee = employee_factory()
    new_hire = new_hire_factory()

    client.force_login(new_hire)

    url = reverse("new_hire:colleagues-search")
    response = client.get(url)

    assert len(response.context["object_list"]) == 4

    response = client.get(url + "?search=rian")

    assert len(response.context["object_list"]) == 2
    assert admin.full_name in response.content.decode()
    assert manager.full_name in response.content.decode()
    assert employee.full_name not in response.content.decode()


@pytest.mark.django_db
def test_resource_list_view(client, new_hire_factory, resource_user_factory):
    new_hire = new_hire_factory()
    client.force_login(new_hire)
    # Not for current new hire
    resource_user1 = resource_user_factory()
    resource_user2 = resource_user_factory(user=new_hire)

    url = reverse("new_hire:resources")
    response = client.get(url)

    assert len(response.context["object_list"]) == 1
    assert resource_user2.resource.name in response.content.decode()
    assert resource_user1.resource.name not in response.content.decode()


@pytest.mark.django_db
def test_resource_search_view(client, new_hire_factory, resource_user_factory):
    new_hire = new_hire_factory()
    client.force_login(new_hire)
    # Not for current new hire
    resource_user1 = resource_user_factory(user=new_hire, resource__name="search this")
    resource_user2 = resource_user_factory(
        user=new_hire, resource__name="something different"
    )

    chapter = resource_user2.resource.chapters.first()
    chapter.name = "search that"
    chapter.save()

    url = reverse("new_hire:resources-search")
    response = client.get(url + "?search=search")

    assert len(response.context["results"]) == 2
    assert resource_user2.resource.name in response.content.decode().replace(
        "<b>", ""
    ).replace("</b>", "")
    assert resource_user1.resource.name in response.content.decode().replace(
        "<b>", ""
    ).replace("</b>", "")

    response = client.get(url + "?search=something+different")

    assert len(response.context["results"]) == 1
    assert resource_user1.resource.name not in response.content.decode().replace(
        "<b>", ""
    ).replace("</b>", "")


@pytest.mark.django_db
def test_resource_detail_view(client, new_hire_factory, resource_user_factory):
    new_hire = new_hire_factory()
    client.force_login(new_hire)

    resource_user1 = resource_user_factory(user=new_hire, resource__name="search this")
    # make second chapter a normal page instead of questions
    second_chapter = resource_user1.resource.chapters.all()[1]
    second_chapter.type = 0
    second_chapter.save()

    url = reverse(
        "new_hire:resource-detail",
        args=[resource_user1.resource.id, resource_user1.resource.first_chapter_id],
    )
    response = client.get(url)

    assert response.status_code == 200
    # Check that chapter is selected and in the header
    assert (
        '<h3 class="card-title">'
        + resource_user1.resource.chapters.all()[0].name
        + "</h3>"
        in response.content.decode()
    )
    # Check that the title shows the name of the course
    assert (
        f'<h2 class="page-title">{resource_user1.object_name}</h2>'
        in response.content.decode()
    )
    # Both chapter titles are on the page
    assert resource_user1.resource.chapters.all()[0].name in response.content.decode()
    assert resource_user1.resource.chapters.all()[1].name in response.content.decode()

    # Get second page
    url = reverse(
        "new_hire:resource-detail",
        args=[resource_user1.resource.id, resource_user1.resource.chapters.all()[1].id],
    )
    response = client.get(url)

    # Header changed
    assert (
        '<h3 class="card-title">'
        + resource_user1.resource.chapters.all()[1].name
        + "</h3>"
        in response.content.decode()
    )


@pytest.mark.django_db
def test_course_cannot_skip_chapter_view(
    client, new_hire_factory, resource_user_factory
):
    new_hire = new_hire_factory()
    client.force_login(new_hire)

    resource_user1 = resource_user_factory(user=new_hire, resource__course=True)

    # Get second page without having visited the first one
    url = reverse(
        "new_hire:resource-detail",
        args=[resource_user1.resource.id, resource_user1.resource.chapters.all()[1].id],
    )
    response = client.get(url)

    assert response.status_code == 404


@pytest.mark.django_db
def test_course_cannot_open_non_assigned_course(
    client, new_hire_factory, resource_user_factory
):
    new_hire = new_hire_factory()
    client.force_login(new_hire)
    # Not for this user
    resource_user2 = resource_user_factory(resource__course=True)

    # Can't open this as user has no access to the resource
    url = reverse(
        "new_hire:resource-detail",
        args=[resource_user2.resource.id, resource_user2.resource.first_chapter_id],
    )
    response = client.get(url)

    assert response.status_code == 404


@pytest.mark.django_db
def test_course_show_questions_view(client, new_hire_factory, resource_user_factory):
    new_hire = new_hire_factory()
    client.force_login(new_hire)

    resource_user1 = resource_user_factory(user=new_hire, resource__course=True, step=2)
    chapter = resource_user1.resource.chapters.all()[1]
    chapter.order = 1
    chapter.save()

    url = reverse(
        "new_hire:resource-detail", args=[resource_user1.resource.id, chapter.id]
    )

    response = client.get(url)

    # Form is now available
    assert "form" in response.context

    assert "Please answer this question" in response.content.decode()
    assert "first option" in response.content.decode()
    assert "second option" in response.content.decode()


@pytest.mark.django_db
def test_course_next_step_view(client, new_hire_factory, resource_user_factory):
    new_hire = new_hire_factory()
    client.force_login(new_hire)

    resource_user1 = resource_user_factory(user=new_hire, resource__course=True)

    chapter = resource_user1.resource.chapters.all()[0]
    chapter.order = 0
    chapter.save()

    chapter = resource_user1.resource.chapters.all()[1]
    chapter.order = 1
    chapter.save()

    url = reverse(
        "new_hire:resource-detail",
        args=[resource_user1.resource.id, resource_user1.resource.first_chapter_id],
    )
    response = client.get(url)

    # Next button has correct link
    assert (
        reverse("new_hire:course-next-step", args=[resource_user1.id])
        in response.content.decode()
    )

    # Click that button
    url = reverse("new_hire:course-next-step", args=[resource_user1.id])
    response = client.post(url, follow=True)

    resource_user1.refresh_from_db()

    # New url is next page
    assert response.redirect_chain[-1][0] == reverse(
        "new_hire:resource-detail", args=[resource_user1.resource.id, chapter.id]
    )

    # Step has been increased
    assert resource_user1.step == 1

    # Go to the next page (does not exist - current is last one)
    response = client.post(url, follow=True)

    assert "You have completed this course!" in response.content.decode()
    assert response.redirect_chain[-1][0] == reverse("new_hire:resources")


@pytest.mark.django_db
def test_course_form_view(client, new_hire_factory, resource_user_factory):
    new_hire = new_hire_factory()
    client.force_login(new_hire)

    resource_user1 = resource_user_factory(user=new_hire, resource__course=True, step=0)

    chapter = resource_user1.resource.chapters.all()[0]
    chapter.order = 0
    chapter.save()

    chapter = resource_user1.resource.chapters.all()[1]
    chapter.order = 1
    chapter.save()

    # No access to this yet, because we haven't hit the first page yet. Should always
    # return 404
    url = reverse(
        "new_hire:question-form", args=[resource_user1.resource.id, chapter.id]
    )
    response = client.get(url)

    assert response.status_code == 404

    response = client.post(url)

    assert response.status_code == 404

    # Force user to second page
    resource_user1.step = 1
    resource_user1.save()

    # Load form
    response = client.get(url)

    # Form is shown
    assert "Please answer this question" in response.content.decode()
    # No answers yet
    assert resource_user1.answers.all().count() == 0

    # Post to form
    response = client.post(url, data={"item-0": "2"}, follow=True)

    assert response.status_code == 200

    resource_user1.refresh_from_db()

    # We got an answer
    assert resource_user1.answers.all().count() == 1
    assert resource_user1.answers.all().first().answers == {"item-0": "2"}


@pytest.mark.django_db
def test_seen_notifications(client, new_hire_factory):
    new_hire = new_hire_factory()
    new_hire.seen_updates = timezone.now() - datetime.timedelta(days=2)
    new_hire.save()
    client.force_login(new_hire)

    current_date_time = timezone.now()
    assert new_hire.seen_updates.day != current_date_time.day

    url = reverse("new_hire:seen-updates")
    response = client.get(url)

    new_hire.refresh_from_db()
    assert response.status_code == 200

    assert new_hire.seen_updates.day == current_date_time.day


@pytest.mark.django_db
def test_slack_to_do_webpage_block(client, settings, new_hire_factory, to_do_factory):
    # Set amount of tries to 3
    settings.AXES_FAILURE_LIMIT = 3

    new_hire_factory()
    to_do = to_do_factory()

    url = reverse("new_hire:slack_to_do", args=[to_do.id])

    response = client.get(url + "?token=test")
    assert response.status_code == 404

    response = client.get(url + "?token=test12")
    assert response.status_code == 404

    response = client.get(url + "?token=test123")
    assert response.status_code == 429
    assert "Account locked: too many login attempts." in response.content.decode()


@pytest.mark.django_db
def test_slack_to_do_webpage(client, new_hire_factory, to_do_user_factory):
    new_hire = new_hire_factory()
    client.force_login(new_hire)
    to_do_user = to_do_user_factory(
        user=new_hire,
        to_do__content={
            "time": 0,
            "blocks": [
                {
                    "id": "1",
                    "type": "form",
                    "data": {
                        "content": "Please answer this",
                        "type": "text",
                    },
                },
                {
                    "id": "2",
                    "type": "header",
                    "data": {
                        "content": "Random header",
                        "level": "2",
                    },
                },
                {
                    "id": "3",
                    "type": "form",
                    "data": {
                        "content": "Please answer this too",
                        "type": "input",
                    },
                },
            ],
        },
    )

    url = reverse("new_hire:slack_to_do", args=[to_do_user.to_do.id])

    response = client.get(url + "?token=" + new_hire.unique_url)

    assert response.status_code == 200<|MERGE_RESOLUTION|>--- conflicted
+++ resolved
@@ -22,25 +22,6 @@
     url = reverse("new_hire:todos")
 
     to_do_item1 = to_do_user_factory(
-<<<<<<< HEAD
-        to_do__due_on_day=1, user=new_hire, base_date=start_day
-    )
-    to_do_item2 = to_do_user_factory(
-        to_do__due_on_day=1, user=new_hire, base_date=start_day
-    )
-    to_do_item3 = to_do_user_factory(
-        to_do__due_on_day=2, user=new_hire, base_date=start_day
-    )
-    to_do_item4 = to_do_user_factory(
-        to_do__due_on_day=5, user=new_hire, base_date=start_day
-    )
-    to_do_item5 = to_do_user_factory(
-        to_do__due_on_day=5, user=new_hire, base_date=start_day
-    )
-
-    # Should not be considered - different user
-    to_do_item6 = to_do_user_factory(to_do__due_on_day=2, base_date=start_day)
-=======
         to_do__due_on_day=1, user=new_hire, role_start_date=start_day
     )
     to_do_item2 = to_do_user_factory(
@@ -58,7 +39,6 @@
 
     # Should not be considered - different user
     to_do_item6 = to_do_user_factory(to_do__due_on_day=2, role_start_date=start_day)
->>>>>>> 2e416d07
 
     to_do_items = [
         to_do_item1.to_do,
@@ -107,20 +87,12 @@
 
     # overdue
     to_do_item1 = to_do_user_factory(
-<<<<<<< HEAD
-        to_do__due_on_day=1, user=new_hire, base_date=start_day
-=======
         to_do__due_on_day=1, user=new_hire, role_start_date=start_day
->>>>>>> 2e416d07
     )
 
     # not overdue
     to_do_item2 = to_do_user_factory(
-<<<<<<< HEAD
-        to_do__due_on_day=2, user=new_hire, base_date=start_day
-=======
         to_do__due_on_day=2, user=new_hire, role_start_date=start_day
->>>>>>> 2e416d07
     )
 
     response = client.get(url)
