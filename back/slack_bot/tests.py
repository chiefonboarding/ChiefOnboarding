--- conflicted
+++ resolved
@@ -223,25 +223,6 @@
     new_hire = new_hire_factory(slack_user_id="slackx", start_day=start_day)
 
     to_do_due_in_past1 = to_do_user_factory(
-<<<<<<< HEAD
-        to_do__due_on_day=1, user=new_hire, base_date=start_day
-    )
-    to_do_due_in_past2 = to_do_user_factory(
-        to_do__due_on_day=1, user=new_hire, base_date=start_day
-    )
-    to_do_due_today1 = to_do_user_factory(
-        to_do__due_on_day=3, user=new_hire, base_date=start_day
-    )
-    to_do_due_today2 = to_do_user_factory(
-        to_do__due_on_day=3, user=new_hire, base_date=start_day
-    )
-
-    to_do_due_future1 = to_do_user_factory(
-        to_do__due_on_day=10, user=new_hire, base_date=start_day
-    )
-    to_do_due_future2 = to_do_user_factory(
-        to_do__due_on_day=5, user=new_hire, base_date=start_day
-=======
         to_do__due_on_day=1, user=new_hire, role_start_date=start_day
     )
     to_do_due_in_past2 = to_do_user_factory(
@@ -259,7 +240,6 @@
     )
     to_do_due_future2 = to_do_user_factory(
         to_do__due_on_day=5, user=new_hire, role_start_date=start_day
->>>>>>> 2e416d07
     )
 
     # test without extra text
