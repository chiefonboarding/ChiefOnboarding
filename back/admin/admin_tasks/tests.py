import pytest
from django.core.cache import cache
from django.urls import reverse

from admin.admin_tasks.models import AdminTask
from admin.sequences.models import IntegrationConfig
from users.models import IntegrationUser


@pytest.mark.django_db
def test_all_tasks_view(client, admin_factory, admin_task_factory):
    admin = admin_factory()
    client.force_login(admin)

    task1 = admin_task_factory(assigned_to=admin)
    task2 = admin_task_factory()

    url = reverse("admin_tasks:all")
    response = client.get(url)

    assert task1.name in response.content.decode()
    assert task2.name in response.content.decode()


@pytest.mark.django_db
def test_my_tasks_view(client, admin_factory, admin_task_factory):
    admin = admin_factory()
    client.force_login(admin)

    task1 = admin_task_factory(assigned_to=admin)
    task2 = admin_task_factory()

    url = reverse("admin_tasks:mine")
    response = client.get(url)

    assert task1.name in response.content.decode()
    assert task2.name not in response.content.decode()


@pytest.mark.django_db
def test_create_admin_task(client, admin_factory, new_hire_factory):
    admin1 = admin_factory()
    new_hire1 = new_hire_factory()
    admin2 = admin_factory(slack_user_id="slack_u_id")
    client.force_login(admin1)

    url = reverse("admin_tasks:create")
    response = client.get(url)

    # Check that the options are there
    assert new_hire1.full_name in response.content.decode()
    assert admin2.full_name in response.content.decode()

    data = {
        "name": "Set up a tour",
        "priority": 1,
        "new_hire": new_hire1.id,
        "assigned_to": admin1.id,
        "comment": "please do this",
        "option": 0,
    }
    response = client.post(url, data=data, follow=True)

    assert "Task has been created" in response.content.decode()
    assert "Set up a tour" in response.content.decode()
    assert AdminTask.objects.all().count() == 1


@pytest.mark.django_db
def test_create_task_with_extra_email(
    client, admin_factory, new_hire_factory, mailoutbox
):
    admin1 = admin_factory()
    new_hire1 = new_hire_factory()
    client.force_login(admin1)

    url = reverse("admin_tasks:create")
    data = {
        "name": "Set up a tour",
        "priority": 1,
        "new_hire": new_hire1.id,
        "assigned_to": admin1.id,
        "comment": "please do this",
        "option": 1,
        "email": "stan@chiefonboarding.com",
    }
    client.post(url, data=data, follow=True)

    assert AdminTask.objects.all().count() == 1
    admin_task = AdminTask.objects.first()

    assert len(mailoutbox) == 1
    assert mailoutbox[0].subject == "Can you please do this for me?"
    assert len(mailoutbox[0].to) == 1
    assert mailoutbox[0].to[0] == "stan@chiefonboarding.com"
    assert admin_task.name in mailoutbox[0].alternatives[0][0]
    assert new_hire1.full_name in mailoutbox[0].alternatives[0][0]
    assert admin_task.comment.last().content in mailoutbox[0].alternatives[0][0]


@pytest.mark.django_db
def test_create_task_with_extra_slack_message(
    settings, client, admin_factory, new_hire_factory, mailoutbox
):
    settings.FAKE_SLACK_API = True

    admin1 = admin_factory()
    admin2 = admin_factory(slack_user_id="slackxx")
    new_hire1 = new_hire_factory()
    client.force_login(admin1)

    url = reverse("admin_tasks:create")
    data = {
        "name": "Set up a tour",
        "priority": 1,
        "new_hire": new_hire1.id,
        "assigned_to": admin1.id,
        "comment": "please do this",
        "option": 2,
        "slack_user": admin2.id,
    }
    client.post(url, data=data, follow=True)

    assert AdminTask.objects.all().count() == 1

    assert len(mailoutbox) == 0
    assert cache.get("slack_channel") == admin2.slack_user_id
    assert cache.get("slack_blocks") == [
        {
            "type": "section",
            "text": {
                "type": "mrkdwn",
                "text": admin1.full_name
                + " needs your help with this task:\n*Set up a tour*\n_please do this_",
            },
        },
        {
            "type": "actions",
            "elements": [
                {
                    "type": "button",
                    "text": {"type": "plain_text", "text": "I have completed this"},
                    "style": "primary",
                    "value": "7",
                    "action_id": "admin_task:complete",
                }
            ],
        },
    ]


@pytest.mark.django_db
def test_create_admin_task_for_different_user(
    client, admin_factory, new_hire_factory, mailoutbox
):
    new_hire1 = new_hire_factory()
    admin1 = admin_factory()
    admin2 = admin_factory()
    client.force_login(admin1)

    url = reverse("admin_tasks:create")
    data = {
        "name": "Set up a tour",
        "priority": 1,
        "new_hire": new_hire1.id,
        "assigned_to": admin2.id,
        "comment": "please do this",
        "option": 0,
    }
    client.post(url, data=data, follow=True)

    admin_task = AdminTask.objects.first()

    assert len(mailoutbox) == 1
    assert mailoutbox[0].subject == "A task has been assigned to you!"
    assert len(mailoutbox[0].to) == 1
    assert mailoutbox[0].to[0] == admin2.email
    assert admin_task.name in mailoutbox[0].alternatives[0][0]
    assert admin_task.comment.last().content in mailoutbox[0].alternatives[0][0]


@pytest.mark.django_db
def test_create_admin_task_for_different_user_slack_message(
    settings, client, admin_factory, new_hire_factory, mailoutbox
):
    settings.FAKE_SLACK_API = True

    new_hire1 = new_hire_factory()
    admin1 = admin_factory()
    admin2 = admin_factory(slack_user_id="slackx")
    client.force_login(admin1)

    url = reverse("admin_tasks:create")
    data = {
        "name": "Set up a tour",
        "priority": 1,
        "new_hire": new_hire1.id,
        "assigned_to": admin2.id,
        "comment": "please do this",
        "option": 0,
    }
    client.post(url, data=data, follow=True)

    assert len(mailoutbox) == 0
    assert cache.get("slack_channel") == admin2.slack_user_id
    assert cache.get("slack_blocks") == [
        {
            "type": "section",
            "text": {
                "type": "mrkdwn",
                "text": "You have just been assigned to *Set up a tour* for *"
                + new_hire1.full_name
                + "*\n_please do this_\n by _"
                + admin1.full_name
                + "_",
            },
        },
        {
            "type": "actions",
            "elements": [
                {
                    "type": "button",
                    "text": {"type": "plain_text", "text": "I have completed this"},
                    "style": "primary",
                    "value": "9",
                    "action_id": "admin_task:complete",
                }
            ],
        },
    ]


@pytest.mark.django_db
def test_update_admin_task(client, admin_factory, admin_task_factory, mailoutbox):
    admin1 = admin_factory()
    admin2 = admin_factory()
    client.force_login(admin1)

    task1 = admin_task_factory(assigned_to=admin1)

    url = reverse("admin_tasks:detail", args=[task1.id])
    data = {
        "name": "Set up a tour",
        "priority": 1,
        "new_hire": task1.new_hire.id,
        "assigned_to": admin1.id,
        "comment": "please do this",
        "option": 0,
    }
    response = client.post(url, data=data, follow=True)

    # No mail was sent. Only sent mail when assigned_to changes
    assert len(mailoutbox) == 0
    assert "Task has been updated" in response.content.decode()

    # Assign it to a different user and then sent notification
    data["assigned_to"] = admin2.id
    response = client.post(url, data=data, follow=True)

    task1.refresh_from_db()
    assert len(mailoutbox) == 1
    assert "Task has been updated" in response.content.decode()
    assert mailoutbox[0].subject == "A task has been assigned to you!"
    assert len(mailoutbox[0].to) == 1
    assert mailoutbox[0].to[0] == admin2.email
    assert task1.name in mailoutbox[0].alternatives[0][0]

    # Assign it back to logged in user, no notification should be sent
    data["assigned_to"] = admin1.id
    response = client.post(url, data=data, follow=True)

    assert len(mailoutbox) == 1


@pytest.mark.django_db
def test_complete_admin_task(client, admin_factory, admin_task_factory):
    admin = admin_factory()
    client.force_login(admin)

    task1 = admin_task_factory(assigned_to=admin)
    task2 = admin_task_factory(assigned_to=admin)

    url = reverse("admin_tasks:mine")
    response = client.get(url)

    assert task1.name in response.content.decode()
    # Checked button is not visible because tasks are still open
    assert "btn-success" not in response.content.decode()

    url = reverse("admin_tasks:detail", args=[task1.id])
    response = client.get(url)

    complete_url = reverse("admin_tasks:completed", args=[task1.id])
    assert "Complete" in response.content.decode()
    assert complete_url in response.content.decode()

    response = client.post(complete_url, follow=True)
    task1.refresh_from_db()
    task2.refresh_from_db()

    assert "Complete" not in response.content.decode()
    assert "completed" in response.content.decode()
    assert "disabled" in response.content.decode()
    # Cannot add new comment
    assert "div_id_content" not in response.content.decode()
    # Complete url is gone
    assert complete_url not in response.content.decode()


@pytest.mark.django_db
def test_admin_task_post_comment(client, admin_factory, admin_task_factory):
    admin1 = admin_factory()
    admin2 = admin_factory()
    client.force_login(admin1)

    task1 = admin_task_factory(assigned_to=admin1)

    url = reverse("admin_tasks:comment", args=[task1.id])
    response = client.post(url, {"content": "Hi, this is a new comment"}, follow=True)

    url = reverse("admin_tasks:detail", args=[task1.id])
    response = client.get(url)

    assert "Hi, this is a new comment" in response.content.decode()

    # Create a second comment with a new admin user
    client.force_login(admin2)
    url = reverse("admin_tasks:comment", args=[task1.id])
    response = client.post(url, {"content": "Hi, another comment"}, follow=True)

    assert "Hi, another comment" in response.content.decode()
    # New admin shows up as "by" comment
    assert admin2.full_name in response.content.decode()

    # Try to post a comment after it's done
    task1.completed = True
    task1.save()

    response = client.post(url, {"content": "third comment"}, follow=True)
    assert response.status_code == 404

    url = reverse("admin_tasks:detail", args=[task1.id])
    response = client.get(url)

    # Comment is not shown or saved
    assert "third comment" not in response.content.decode()


@pytest.mark.django_db
def test_admin_task_comment_on_not_owned_task(
    client, admin_factory, admin_task_factory, mailoutbox
):
    admin1 = admin_factory()
    admin2 = admin_factory()
    client.force_login(admin1)

    task1 = admin_task_factory(assigned_to=admin2)

    url = reverse("admin_tasks:comment", args=[task1.id])
    client.post(url, {"content": "Hi, this is a new comment"}, follow=True)

    assert len(mailoutbox) == 1
    assert mailoutbox[0].subject == "Someone added something to task: " + task1.name
    assert len(mailoutbox[0].to) == 1
    assert mailoutbox[0].to[0] == admin2.email
    assert admin2.first_name in mailoutbox[0].alternatives[0][0]
    assert admin1.full_name in mailoutbox[0].alternatives[0][0]
    assert "Hi, this is a new comment" in mailoutbox[0].alternatives[0][0]


@pytest.mark.django_db
def test_admin_task_comment_on_not_owned_task_slack_message(
    settings, client, admin_factory, admin_task_factory, mailoutbox
):
    settings.FAKE_SLACK_API = True

    admin1 = admin_factory()
    admin2 = admin_factory(slack_user_id="slackx")
    client.force_login(admin1)

    task1 = admin_task_factory(assigned_to=admin2)

    url = reverse("admin_tasks:comment", args=[task1.id])
    client.post(url, {"content": "Hi, this is a new comment"}, follow=True)

    assert len(mailoutbox) == 0

    assert cache.get("slack_channel") == admin2.slack_user_id
    assert cache.get("slack_blocks") == [
        {
            "type": "section",
            "text": {
                "type": "mrkdwn",
                "text": admin1.full_name
                + " added a message to your task:\n*"
                + task1.name
                + "*\n_Hi, this is a new comment_",
            },
        },
        {
            "type": "actions",
            "elements": [
                {
                    "type": "button",
                    "text": {"type": "plain_text", "text": "I have completed this"},
                    "style": "primary",
                    "value": "9",
                    "action_id": "admin_task:complete",
                }
            ],
        },
    ]


@pytest.mark.django_db
def test_complete_admin_task_trigger_condition(
    client,
    admin_factory,
    sequence_factory,
    condition_admin_task_factory,
    pending_admin_task_factory,
    new_hire_factory,
):
    admin = admin_factory()
    client.force_login(admin)

    task_to_complete1 = pending_admin_task_factory(assigned_to=admin)
    task_to_complete2 = pending_admin_task_factory(assigned_to=admin)

    # add tasks to sequence to be added to new hire directly
    sequence = sequence_factory()
    unconditioned_condition = sequence.conditions.first()
    unconditioned_condition.admin_tasks.add(task_to_complete1, task_to_complete2)

    # set up condition when both tasks are completed to create a third one
    task_to_be_created = pending_admin_task_factory()
    admin_task_condition = condition_admin_task_factory()
    admin_task_condition.condition_admin_tasks.set(
        [task_to_complete1, task_to_complete2]
    )
    admin_task_condition.admin_tasks.add(task_to_be_created)
    sequence.conditions.add(admin_task_condition)

    new_hire = new_hire_factory()

    new_hire.add_sequences([sequence])

    assert new_hire.conditions.count() == 1

    # new hire has now two admin tasks
    assert AdminTask.objects.filter(new_hire=new_hire).count() == 2

    # first task gets completed
    AdminTask.objects.get(based_on=task_to_complete1).mark_completed()

    # still two tasks
    assert AdminTask.objects.filter(new_hire=new_hire).count() == 2

    # second task gets completed
    AdminTask.objects.get(based_on=task_to_complete2).mark_completed()

    # we now have 3 tasks
    assert AdminTask.objects.filter(new_hire=new_hire).count() == 3


@pytest.mark.django_db
def test_complete_admin_task_linked_to_integration(
    client,
    admin_factory,
    sequence_factory,
    integration_config_factory,
    manual_user_provision_integration_factory,
    new_hire_factory,
):
    admin = admin_factory()
    client.force_login(admin)

    integration_config = integration_config_factory(
        person_type=IntegrationConfig.PersonType.CUSTOM,
        assigned_to=admin,
        integration=manual_user_provision_integration_factory(),
    )

    # add config to sequence to be added to new hire directly
    sequence = sequence_factory()
    unconditioned_condition = sequence.conditions.first()
    unconditioned_condition.integration_configs.add(integration_config)

    new_hire = new_hire_factory()

    new_hire.add_sequences([sequence])

    # new hire has now one admin task linked to integration config
    assert (
        AdminTask.objects.filter(
<<<<<<< HEAD
            new_hire=new_hire, integration=integration_config.integration
=======
            new_hire=new_hire, manual_integration=integration_config.integration
>>>>>>> 531a8ba0
        ).count()
        == 1
    )

    # Task gets completed
    AdminTask.objects.first().mark_completed()

    assert IntegrationUser.objects.filter(
        user=new_hire, integration=integration_config.integration, revoked=False
    ).exists()<|MERGE_RESOLUTION|>--- conflicted
+++ resolved
@@ -493,11 +493,7 @@
     # new hire has now one admin task linked to integration config
     assert (
         AdminTask.objects.filter(
-<<<<<<< HEAD
-            new_hire=new_hire, integration=integration_config.integration
-=======
             new_hire=new_hire, manual_integration=integration_config.integration
->>>>>>> 531a8ba0
         ).count()
         == 1
     )
