--- conflicted
+++ resolved
@@ -14,12 +14,7 @@
 
 class ToDoListView(AdminOrManagerPermMixin, ListView):
     template_name = "templates.html"
-<<<<<<< HEAD
-    paginate_by = 10
-=======
-    queryset = ToDo.templates.all().order_by("name").defer("content")
     paginate_by = settings.TODO_PAGINATE_BY
->>>>>>> a2ff5adc
 
     def get_queryset(self):
         return get_to_do_templates_for_user(user=self.request.user)
