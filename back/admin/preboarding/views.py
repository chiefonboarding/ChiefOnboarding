--- conflicted
+++ resolved
@@ -14,12 +14,7 @@
 
 class PreboardingListView(AdminOrManagerPermMixin, ListView):
     template_name = "templates.html"
-<<<<<<< HEAD
-    paginate_by = 10
-=======
-    queryset = Preboarding.templates.all().order_by("name")
     paginate_by = settings.PREBOARDING_PAGINATE_BY
->>>>>>> a2ff5adc
 
     def get_queryset(self):
         return get_preboarding_templates_for_user(user=self.request.user)
