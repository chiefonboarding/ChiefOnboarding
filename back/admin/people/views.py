--- conflicted
+++ resolved
@@ -102,9 +102,7 @@
 ):
     queryset = get_user_model().objects.all()
     success_url = reverse_lazy("people:colleagues")
-<<<<<<< HEAD
     success_message = _("Colleague has been removed")
-=======
 
     def delete(self, request, *args, **kwargs):
         delete_user = self.get_object()
@@ -112,7 +110,6 @@
         response = super().delete(request, *args, **kwargs)
         messages.info(request, _("Colleague has been removed"))
         return response
->>>>>>> ae92252e
 
 
 class ColleagueResourceView(LoginRequiredMixin, ManagerPermMixin, DetailView):
