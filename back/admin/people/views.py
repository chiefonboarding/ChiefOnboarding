--- conflicted
+++ resolved
@@ -1,11 +1,6 @@
 from django.contrib.auth import get_user_model
 from django.contrib.messages.views import SuccessMessageMixin
-<<<<<<< HEAD
-from django.db.models import Case, F, IntegerField, When
-from django.http import HttpResponse
-=======
 from django.http import HttpResponse, Http404
->>>>>>> 531a8ba0
 from django.shortcuts import get_object_or_404, render, redirect
 from django.urls import reverse_lazy
 from django.utils import translation
@@ -73,11 +68,7 @@
     template_name = "offboarding.html"
     queryset = get_user_model().offboarding.all()
     paginate_by = 20
-<<<<<<< HEAD
-    ordering = ["-termination_date", "email"]
-=======
     ordering = ["termination_date", "email"]
->>>>>>> 531a8ba0
 
     def get_context_data(self, **kwargs):
         context = super().get_context_data(**kwargs)
@@ -305,8 +296,6 @@
     form_class = OffboardingSequenceChoiceForm
     model = get_user_model()
 
-<<<<<<< HEAD
-=======
     def dispatch(self, *args, **kwargs):
         # raise "login required" before 404
         if self.request.user.is_authenticated:
@@ -315,7 +304,6 @@
                 raise Http404
         return super().dispatch(*args, **kwargs)
 
->>>>>>> 531a8ba0
     def get_context_data(self, **kwargs):
         context = super().get_context_data(**kwargs)
         context["title"] = self.object.full_name
@@ -358,11 +346,7 @@
         return redirect("people:colleagues")
 
 
-<<<<<<< HEAD
-class ColleagueOffboardngSequenceView(
-=======
 class ColleagueOffboardingSequenceView(
->>>>>>> 531a8ba0
     LoginRequiredMixin, IsAdminOrNewHireManagerMixin, DetailView
 ):
     template_name = "offboarding_detail.html"
@@ -387,19 +371,7 @@
                 | conditions.filter(condition_type=Condition.Type.TODO)
                 | conditions.filter(condition_type=Condition.Type.ADMIN_TASK)
             )
-<<<<<<< HEAD
-            .annotate(
-                days_order=Case(
-                    When(condition_type=Condition.Type.BEFORE, then=F("days") * -1),
-                    When(condition_type=Condition.Type.TODO, then=99999),
-                    When(condition_type=Condition.Type.ADMIN_TASK, then=99999),
-                    default=F("days"),
-                    output_field=IntegerField(),
-                )
-            )
-=======
             .alias_days_order()
->>>>>>> 531a8ba0
             .order_by("days_order")
         )
 
