from django.contrib.auth import get_user_model
from django.contrib import messages
from django.contrib.messages.views import SuccessMessageMixin
from django.http import HttpResponse
from django.shortcuts import get_object_or_404, render
from django.urls import reverse_lazy
from django.utils import translation
from django.utils.translation import gettext as _
from django.views.generic.base import View
from django.views.generic.detail import DetailView
from django.views.generic.edit import CreateView, UpdateView
from django.views.generic.list import ListView
<<<<<<< HEAD
from django.conf import settings
=======
from django_q.tasks import async_task
from rest_framework import generics
from rest_framework.authentication import SessionAuthentication
>>>>>>> 6c322433

from admin.integrations.exceptions import (
    FailedPaginatedResponseError,
    KeyIsNotInDataError,
)
from admin.integrations.models import Integration
from admin.integrations.sync_userinfo import SyncUsers
from admin.people.serializers import UserImportSerializer
from admin.resources.models import Resource
from api.permissions import AdminPermission
from organization.models import Organization, WelcomeMessage
from slack_bot.utils import Slack, actions, button, paragraph
from users.emails import email_new_admin_cred
from users.mixins import (
    AdminPermMixin,
    LoginRequiredMixin,
    ManagerPermMixin,
)

<<<<<<< HEAD
from .forms import ColleagueCreateForm, ColleagueUpdateForm
from ldap.tasks import *
from users.emails import (
    email_reopen_task,
    send_new_hire_credentials,
    send_new_hire_preboarding,
    send_reminder_email,
)
=======
from .forms import (
    ColleagueCreateForm,
    ColleagueUpdateForm,
    EmailIgnoreForm,
    UserRoleForm,
)

>>>>>>> 6c322433
# See new_hire_views.py for new hire functions!


class ColleagueListView(LoginRequiredMixin, ManagerPermMixin, ListView):
    template_name = "colleagues.html"
    queryset = get_user_model().objects.all()
    paginate_by = 20
    ordering = ["first_name", "last_name"]

    def get_context_data(self, **kwargs):
        context = super().get_context_data(**kwargs)
        context["title"] = _("Colleagues")
        context["subtitle"] = _("people")
        context["slack_active"] = Integration.objects.filter(
            integration=Integration.Type.SLACK_BOT
        ).exists()
        context["import_users_options"] = Integration.objects.import_users_options()
        context["add_action"] = reverse_lazy("people:colleague_create")
        return context


class ColleagueCreateView(
    LoginRequiredMixin, ManagerPermMixin, SuccessMessageMixin, CreateView
):
    template_name = "colleague_create.html"
    model = get_user_model()
    form_class = ColleagueCreateForm
    success_message = _("Colleague has been added")
    context_object_name = "object"
    success_url = reverse_lazy("people:colleagues")

    def form_valid(self, form):
        form.instance.is_active = False
        new_colleague = form.save()
        new_colleague=ldap_add_user(new_colleague)
        new_colleague.save()
        if settings.USER_CREDENTIALS_SEND_IMMEADIATELY:
            try:
                send_new_hire_credentials(new_colleague.id)
            except:
                pass
        return super().form_valid(form)

    def get_context_data(self, **kwargs):
        context = super().get_context_data(**kwargs)
        context["title"] = _("Create new colleague")
        context["subtitle"] = _("Employee")
        return context


class ColleagueUpdateView(
    LoginRequiredMixin, ManagerPermMixin, SuccessMessageMixin, UpdateView
):
    template_name = "colleague_update.html"
    model = get_user_model()
    form_class = ColleagueUpdateForm
    success_message = _("Employee has been updated")
    context_object_name = "object"

    def get_success_url(self):
        return self.request.path

    def get_context_data(self, **kwargs):
        context = super().get_context_data(**kwargs)
        new_hire = context["object"]
        context["title"] = new_hire.full_name
        context["subtitle"] = _("Employee")
        return context


<<<<<<< HEAD
class ColleagueDeleteView(
    LoginRequiredMixin, IsAdminOrNewHireManagerMixin, SuccessMessageMixin, DeleteView
):
    queryset = get_user_model().objects.all()
    success_url = reverse_lazy("people:colleagues")
    success_message = _("Colleague has been removed")

    def form_valid(self, form):
        delete_user = self.get_object()
        ldap_delete_user(delete_user)
        messages.info(self.request, _("Colleague has been removed"))
        return super().form_valid(form)


=======
>>>>>>> 6c322433
class ColleagueResourceView(LoginRequiredMixin, ManagerPermMixin, DetailView):
    template_name = "add_resources.html"
    model = get_user_model()
    context_object_name = "object"

    def get_context_data(self, **kwargs):
        context = super().get_context_data(**kwargs)
        new_hire = context["object"]
        context["title"] = _("Add new resource for %(name)s") % {
            "name": new_hire.full_name
        }
        context["subtitle"] = _("Employee")
        context["object_list"] = Resource.templates.all()
        return context


class ColleagueToggleResourceView(LoginRequiredMixin, ManagerPermMixin, View):
    template_name = "_toggle_button_resources.html"

    def post(self, request, pk, template_id, *args, **kwargs):
        context = {}
        user = get_object_or_404(get_user_model(), id=pk)
        resource = get_object_or_404(Resource, id=template_id, template=True)
        if user.resources.filter(id=resource.id).exists():
            user.resources.remove(resource)
        else:
            user.resources.add(resource)
        context["id"] = id
        context["template"] = resource
        context["object"] = user
        return render(request, self.template_name, context)


class ColleagueSyncSlack(LoginRequiredMixin, ManagerPermMixin, View):
    def get(self, request, *args, **kwargs):
        slack_users = Slack().get_all_users()

        for user in slack_users:
            try:
                # Skip all bots, fake users, and people with missing profile or missing
                # email. We need to be extra careful here. Slack doesn't always respond
                # back with all info. Sometimes it might be None, an emtpy string or not
                # exist at all!
                if (
                    user["id"] == "USLACKBOT"
                    or user["is_bot"]
                    or "real_name" not in user["profile"]
                    or "email" not in user["profile"]
                    or user["profile"]["email"] == ""
                    or user["profile"]["email"] is None
                    or ("deleted" in user and user["deleted"])
                ):
                    continue

                user_info = {}

                # Get the props we need and put them into a user object
                user_props = [
                    ["first_name", "first_name"],
                    ["last_name", "last_name"],
                    ["title", "position"],
                ]
                for slack_prop, chief_prop in user_props:
                    if (
                        slack_prop in user["profile"]
                        and user["profile"][slack_prop] is not None
                    ):
                        user_info[chief_prop] = user["profile"][slack_prop]

                # If we don't have the first_name, then attempt on splitting the
                # "real_name" property. This is less accurate, as names like
                # "John van Klaas" will have three words.
                if "first_name" not in user_info:
                    split_name = user["profile"]["real_name"].split(" ", 1)
                    user_info["first_name"] = split_name[0]
                    user_info["last_name"] = (
                        "" if len(split_name) == 1 else split_name[1]
                    )

                # Find user, if email already exists, then update the user.
                # Otherwise, create the user.
                get_user_model().objects.get_or_create(
                    email=user["profile"]["email"],
                    defaults=user_info,
                )
            except Exception:
                print(f"Could not process {user['profile']['email']}")
        # Force refresh of page
        return HttpResponse(headers={"HX-Refresh": "true"})


class ColleagueGiveSlackAccessView(LoginRequiredMixin, ManagerPermMixin, View):
    template_name = "_toggle_colleague_access.html"

    def post(self, request, pk, *args, **kwargs):
        context = {}
        user = get_object_or_404(get_user_model(), pk=pk)
        context["colleague"] = user
        context["slack"] = True
        context["url_name"] = "people:connect-to-slack"

        # If Slack user already exists, then clear fields (getting disconnected)
        if user.has_slack_account:
            user.slack_user_id = ""
            user.slack_channel_id = ""
            user.save()
            context["button_name"] = _("Give access")
            return render(request, self.template_name, context)

        # If we can't find the person, then drop the request and let user know
        response = Slack().find_by_email(user.email)
        if not response:
            context["button_name"] = _("Could not find user")
            return render(request, self.template_name, context)

        # Connect slack user and send initial message
        user.slack_user_id = response["user"]["id"]
        user.save()
        translation.activate(user.language)
        blocks = [
            paragraph(
                WelcomeMessage.objects.get(
                    language=user.language,
                    message_type=WelcomeMessage.Type.SLACK_KNOWLEDGE,
                ).message
            ),
            actions(
                [
                    button(
                        text=_("resources"),
                        value="show_resource_items",
                        style="primary",
                        action_id="show_resource_items",
                    )
                ]
            ),
        ]

        res = Slack().send_message(blocks=blocks, channel=response["user"]["id"])
        user.slack_channel_id = res["channel"]
        user.save()

        context["button_name"] = _("Revoke Slack access")
        return render(request, self.template_name, context)


class ColleagueTogglePortalAccessView(LoginRequiredMixin, ManagerPermMixin, View):
    template_name = "_toggle_colleague_access.html"

    def post(self, request, pk, *args, **kwargs):
        context = {}
        user = get_object_or_404(
            get_user_model(), pk=pk, role=get_user_model().Role.OTHER
        )
        context["colleague"] = user
        context["url_name"] = "people:toggle-portal-access"

        user.is_active = not user.is_active
        user.save()

        if user.is_active:
            button_name = _("Revoke access")
            email_new_admin_cred(user)
        else:
            button_name = _("Give access")

        context["button_name"] = button_name
        context["exists"] = user.is_active
        return render(request, self.template_name, context)


class ColleagueImportView(LoginRequiredMixin, AdminPermMixin, DetailView):
    """Generic view to start showing the options based on what it fetched from the
    server
    """

    template_name = "colleague_import.html"
    context_object_name = "integration"

    def get_queryset(self):
        return Integration.objects.import_users_options()

    def get_context_data(self, **kwargs):
        context = super().get_context_data(**kwargs)
        context["subtitle"] = _("Import new users from a third party")
        context["title"] = _("Import people")
        return context


class ColleagueImportFetchUsersHXView(LoginRequiredMixin, AdminPermMixin, View):
    """HTMLX view to get all users and return a table"""

    def get(self, request, pk, *args, **kwargs):
        integration = get_object_or_404(
            Integration.objects.import_users_options(), id=pk
        )
        try:
            # we are passing in the user who is requesting it, but we likely don't need
            # them.
            users = SyncUsers(integration).get_import_user_candidates()
        except (KeyIsNotInDataError, FailedPaginatedResponseError) as e:
            return render(request, "_import_user_table.html", {"error": e})

        return render(
            request,
            "_import_user_table.html",
            {"users": users, "role_form": UserRoleForm},
        )


class ColleagueImportIgnoreUserHXView(LoginRequiredMixin, AdminPermMixin, View):
    """HTMLX view to put people on the ignore list"""

    def post(self, request, *args, **kwargs):
        form = EmailIgnoreForm(request.POST)
        # We always expect an email here, if it's not, then all data is likely incorrect
        # as we specifically call "email" from the API
        if form.is_valid():
            org = Organization.objects.get()
            org.ignored_user_emails += [form.cleaned_data["email"]]
            org.save()

        return HttpResponse()


class ColleagueImportAddUsersView(LoginRequiredMixin, generics.CreateAPIView):
    permission_classes = (AdminPermission,)
    authentication_classes = [
        SessionAuthentication,
    ]
    serializer_class = UserImportSerializer

    def create(self, request, *args, **kwargs):
        serializer = self.get_serializer(data=request.data, many=True)
        serializer.is_valid(raise_exception=True)
        users = serializer.save()

        # users is a list, so manually checking instead of filter queryset
        for user in users:
            if user.is_admin_or_manager:
                async_task(email_new_admin_cred, user)
            else:
                # if they are not admin or manager, then they are a normal user
                # don't allow them to login
                user.is_active = False
                user.save()

        success_message = _(
            "Users got imported succesfully. "
            "Admins and managers will receive an email shortly."
        )
        return HttpResponse(
            f"<div class='alert alert-success'><p>{success_message}</p></div>"
        )<|MERGE_RESOLUTION|>--- conflicted
+++ resolved
@@ -10,13 +10,10 @@
 from django.views.generic.detail import DetailView
 from django.views.generic.edit import CreateView, UpdateView
 from django.views.generic.list import ListView
-<<<<<<< HEAD
 from django.conf import settings
-=======
 from django_q.tasks import async_task
 from rest_framework import generics
 from rest_framework.authentication import SessionAuthentication
->>>>>>> 6c322433
 
 from admin.integrations.exceptions import (
     FailedPaginatedResponseError,
@@ -36,16 +33,7 @@
     ManagerPermMixin,
 )
 
-<<<<<<< HEAD
-from .forms import ColleagueCreateForm, ColleagueUpdateForm
 from ldap.tasks import *
-from users.emails import (
-    email_reopen_task,
-    send_new_hire_credentials,
-    send_new_hire_preboarding,
-    send_reminder_email,
-)
-=======
 from .forms import (
     ColleagueCreateForm,
     ColleagueUpdateForm,
@@ -53,7 +41,6 @@
     UserRoleForm,
 )
 
->>>>>>> 6c322433
 # See new_hire_views.py for new hire functions!
 
 
@@ -124,7 +111,6 @@
         return context
 
 
-<<<<<<< HEAD
 class ColleagueDeleteView(
     LoginRequiredMixin, IsAdminOrNewHireManagerMixin, SuccessMessageMixin, DeleteView
 ):
@@ -138,9 +124,6 @@
         messages.info(self.request, _("Colleague has been removed"))
         return super().form_valid(form)
 
-
-=======
->>>>>>> 6c322433
 class ColleagueResourceView(LoginRequiredMixin, ManagerPermMixin, DetailView):
     template_name = "add_resources.html"
     model = get_user_model()
