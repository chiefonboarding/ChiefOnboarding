from django.contrib.messages.views import SuccessMessageMixin
<<<<<<< HEAD
from django.http import HttpResponse, HttpResponseRedirect
=======
from django.http import HttpResponse
>>>>>>> 7ac9e500
from django.shortcuts import get_object_or_404, redirect, render
from django.urls import reverse_lazy
from django.utils.translation import gettext as _
from django.views.generic.base import View
from django.views.generic.edit import CreateView, FormView, UpdateView
from django.views.generic.list import ListView

<<<<<<< HEAD
from admin.people.forms import (
    AddSequencesToUser,
    AddUsersToSequenceChoiceForm,
    ItemsToBeRemovedForm,
)
from admin.sequences.models import IntegrationConfig
=======
from admin.people.forms import AddSequencesToUser, AddUsersToSequenceChoiceForm
>>>>>>> 7ac9e500
from admin.sequences.selectors import (
    get_onboarding_sequences_for_user,
    get_sequences_for_user,
)
from users.mixins import AdminOrManagerPermMixin
from users.models import Department, DepartmentRole, User
from users.selectors import (
    get_all_users_for_departments_of_user,
    get_available_departments_for_user,
    get_available_roles_for_user,
)


class DepartmentListView(AdminOrManagerPermMixin, ListView):
    template_name = "departments.html"
    context_object_name = "departments"

    def get_queryset(self):
        return get_available_departments_for_user(
            user=self.request.user
        ).prefetch_related("roles__users")

    def get_context_data(self, **kwargs):
        context = super().get_context_data(**kwargs)
        context["title"] = _("Roles and departments")
        context["subtitle"] = _("people")
        context["users_or_sequences"] = get_all_users_for_departments_of_user(
            user=self.request.user
        )
        context["is_users_page"] = True
        return context


class DepartmentSequenceListView(AdminOrManagerPermMixin, ListView):
    template_name = "departments.html"
    context_object_name = "departments"

    def get_queryset(self):
        return get_available_departments_for_user(
            user=self.request.user
        ).prefetch_related("roles__users")

    def get_context_data(self, **kwargs):
        context = super().get_context_data(**kwargs)
        context["title"] = _("Roles and departments")
        context["subtitle"] = _("sequences")
        context["users_or_sequences"] = get_onboarding_sequences_for_user(
            user=self.request.user
        )
        context["is_users_page"] = False
        return context


class DepartmentCreateView(AdminOrManagerPermMixin, SuccessMessageMixin, CreateView):
    template_name = "department_create.html"
    model = Department
    fields = [
        "name",
    ]
    success_message = _("Department has been created")
    success_url = reverse_lazy("people:departments")

    def form_valid(self, form):
        response = super().form_valid(form)
        if self.request.user.is_manager:
            self.request.user.departments.add(self.object)
        return response

    def get_context_data(self, **kwargs):
        context = super().get_context_data(**kwargs)
        context["title"] = _("Roles and departments")
        context["subtitle"] = _("people")
        return context


class DepartmentUpdateView(AdminOrManagerPermMixin, SuccessMessageMixin, UpdateView):
    template_name = "department_update.html"
    fields = [
        "name",
    ]
    success_message = _("Department has been updated")
    success_url = reverse_lazy("people:departments")

    def get_queryset(self):
        return get_available_departments_for_user(user=self.request.user)

    def get_context_data(self, **kwargs):
        context = super().get_context_data(**kwargs)
        context["title"] = _("Department")
        context["subtitle"] = _("people")
        return context


class DepartmentRoleCreateView(
    AdminOrManagerPermMixin, SuccessMessageMixin, CreateView
):
    template_name = "role_form.html"
    model = DepartmentRole
    fields = [
        "name",
    ]
    success_message = _("Role has been created")
    success_url = reverse_lazy("people:departments")

    def dispatch(self, *args, **kwargs):
        self.department = get_object_or_404(
            get_available_departments_for_user(user=self.request.user),
            id=self.kwargs.get("pk"),
        )
        return super().dispatch(*args, **kwargs)

    def form_valid(self, form):
        form.instance.department = self.department
        return super().form_valid(form)

    def get_context_data(self, **kwargs):
        context = super().get_context_data(**kwargs)
        context["title"] = _("Roles")
        context["subtitle"] = _("people")
        return context


class DepartmentRoleUpdateView(
    AdminOrManagerPermMixin, SuccessMessageMixin, UpdateView
):
    template_name = "role_form.html"
    fields = [
        "name",
    ]
    success_message = _("Role has been updated")
    success_url = reverse_lazy("people:departments")

    def get_queryset(self):
        return get_available_roles_for_user(user=self.request.user)

    def get_context_data(self, **kwargs):
        context = super().get_context_data(**kwargs)
        context["title"] = _("Role")
        context["subtitle"] = _("people")
        return context


class ToggleUserToRoleView(AdminOrManagerPermMixin, SuccessMessageMixin, View):
    def dispatch(self, *args, **kwargs):
        self.role = get_object_or_404(
            get_available_roles_for_user(user=self.request.user),
            id=self.kwargs.get("role_pk", -1),
        )
        self.user = get_object_or_404(
            get_all_users_for_departments_of_user(user=self.request.user),
            id=self.request.GET.get("item", -1),
        )
        return super().dispatch(*args, **kwargs)

<<<<<<< HEAD
=======
    def _render_response(self):
        sequence_pks = list(
            self.role.sequences.all().values_list("pk", flat=True)
        ) + list(self.role.department.sequences.all().values_list("pk", flat=True))
        form = AddSequencesToUser(sequence_pks=sequence_pks)
        return render(
            self.request,
            "_departments_list_with_sequences_to_user_modal.html",
            {
                "departments": get_available_departments_for_user(
                    user=self.request.user
                ).prefetch_related("roles__users"),
                "is_users_page": True,
                "modal_url": reverse_lazy(
                    "people:apply_sequences_to_user", args=[self.role.pk, self.user.pk]
                ),
                "form": form,
            },
        )

>>>>>>> 7ac9e500
    def delete(self, request, **kwargs):
        self.role.users.remove(self.user)
        return HttpResponseRedirect(
            reverse_lazy(
                "people:remove_items_from_user", args=[self.role.pk, self.user.pk]
            ),
            status=303,
        )

    def post(self, request, **kwargs):
        self.role.users.add(self.user)
        return redirect(
            "people:apply_sequences_to_user",
            user_pk=self.user.pk,
            role_pk=self.role.pk,
        )


class ToggleSequenceRoleView(AdminOrManagerPermMixin, SuccessMessageMixin, View):
    def dispatch(self, *args, **kwargs):
        self.role = get_object_or_404(
            get_available_roles_for_user(user=self.request.user),
            id=self.kwargs.get("role_pk", -1),
        )
        self.sequence = get_object_or_404(
            get_sequences_for_user(user=self.request.user),
            id=self.request.GET.get("item", -1),
        )
        return super().dispatch(*args, **kwargs)

    def delete(self, request, **kwargs):
        self.role.sequences.remove(self.sequence)
<<<<<<< HEAD
        return HttpResponseRedirect(
            reverse_lazy(
                "people:apply_sequence_to_users_in_role",
                args=[self.sequence.pk, self.role.pk],
            ),
            status=303,
=======
        return redirect(
            "people:apply_sequence_to_users_in_role",
            sequence=self.sequence.pk,
            role_pk=self.role.pk,
>>>>>>> 7ac9e500
        )

    def post(self, request, **kwargs):
        self.role.sequences.add(self.sequence)
        return redirect(
            "people:apply_sequence_to_users_in_role",
            sequence=self.sequence.pk,
            role_pk=self.role.pk,
        )


class ApplySequencesToUserView(AdminOrManagerPermMixin, SuccessMessageMixin, FormView):
    form_class = AddSequencesToUser
    template_name = "_departments_list_with_sequences_to_user_modal.html"

    def dispatch(self, *args, **kwargs):
        self.role = get_object_or_404(
            get_available_roles_for_user(user=self.request.user),
            id=self.kwargs.get("role_pk"),
        )
        self.user = get_object_or_404(
            get_all_users_for_departments_of_user(user=self.request.user),
            id=self.kwargs.get("user_pk"),
        )
        return super().dispatch(*args, **kwargs)

    def get_form_kwargs(self):
        kwargs = super().get_form_kwargs()
        sequence_pks = list(
            self.role.sequences.all().values_list("pk", flat=True)
        ) + list(self.role.department.sequences.all().values_list("pk", flat=True))
        kwargs["sequence_pks"] = sequence_pks
        return kwargs

    def get_context_data(self, **kwargs):
        context = super().get_context_data(**kwargs)
<<<<<<< HEAD
        context["departments"] = get_available_departments_for_user(
            user=self.request.user
        ).prefetch_related("roles__users")
        context["role"] = self.role
        context["is_users_page"] = True
=======
        context["departments"] = get_available_departments_for_user(user=self.request.user).prefetch_related(
            "roles__users"
        )
>>>>>>> 7ac9e500
        context["modal_url"] = reverse_lazy(
            "people:apply_sequences_to_user", args=[self.role.pk, self.user.pk]
        )
        return context

    def form_valid(self, form):
        sequences = form.cleaned_data["sequences"]
        self.user.add_sequences(sequences)
        return HttpResponse(headers={"HX-Trigger": "hide-modal"})


class ToggleSequenceDepartmentView(AdminOrManagerPermMixin, SuccessMessageMixin, View):
    def dispatch(self, *args, **kwargs):
        self.department = get_object_or_404(
            get_available_departments_for_user(user=self.request.user),
            id=self.kwargs.get("department_pk", -1),
        )
        self.sequence = get_object_or_404(
            get_sequences_for_user(user=self.request.user),
            id=self.request.GET.get("item", -1),
        )
        return super().dispatch(*args, **kwargs)

<<<<<<< HEAD
    def post(self, request, *args, **kwargs):
        self.department.sequences.add(self.sequence)
        return redirect(
            "people:apply_sequence_to_users_in_department",
            sequence=self.sequence.pk,
            department_pk=self.department.pk,
        )

    def delete(self, request, *args, **kwargs):
        self.department.sequences.remove(self.sequence)
=======
    def _render_response(self):
        roles = DepartmentRole.objects.filter(department=self.department).values_list(
            "pk", flat=True
        )
        users = User.objects.filter(department_roles__in=roles).distinct()
        form = AddUsersToSequenceChoiceForm(users=users)
>>>>>>> 7ac9e500
        return render(
            self.request,
            "_departments_list_with_sequence_apply_modal.html",
            {
                "departments": get_available_departments_for_user(
                    user=self.request.user
                ).prefetch_related("roles__users"),
                "is_users_page": False,
                "form": form,
                "modal_url": reverse_lazy(
                    "people:apply_sequence_to_users_in_department",
                    args=[self.sequence.pk, self.department.pk],
                ),
            },
        )

<<<<<<< HEAD

=======
    def post(self, request, *args, **kwargs):
        self.department.sequences.add(self.sequence)
        return redirect(
            "people:apply_sequence_to_users_in_department",
            sequence=self.sequence.pk,
            department_pk=self.department.pk,
        )

    def delete(self, request, *args, **kwargs):
        self.department.sequences.remove(self.sequence)
        return self._render_response()


>>>>>>> 7ac9e500
class BaseApplySequenceToUsersView(
    AdminOrManagerPermMixin, SuccessMessageMixin, FormView
):
    form_class = AddUsersToSequenceChoiceForm
    template_name = "_departments_list_with_sequence_apply_modal.html"

    def get_context_data(self, **kwargs):
        context = super().get_context_data(**kwargs)
        context["departments"] = get_available_departments_for_user(
            user=self.request.user
        ).prefetch_related("roles__users")
        context["is_users_page"] = False
<<<<<<< HEAD
        context["role"] = self.role
        context["department"] = self.department
        context["sequence"] = self.sequence
        context["modal_url"] = self.modal_url
=======
>>>>>>> 7ac9e500
        return context

    def form_valid(self, form):
        users = form.cleaned_data["users"]
        for user in users:
            user.add_sequences([self.sequence])
        return HttpResponse(headers={"HX-Trigger": "hide-modal"})


class ApplySequenceToUsersRoleView(BaseApplySequenceToUsersView):
    def dispatch(self, *args, **kwargs):
        self.sequence = get_object_or_404(
            get_sequences_for_user(user=self.request.user),
            id=self.kwargs.get("sequence"),
        )
        self.role = get_object_or_404(
            get_available_roles_for_user(user=self.request.user),
            id=self.kwargs.get("role_pk"),
        )
<<<<<<< HEAD
        self.department = None
=======
>>>>>>> 7ac9e500
        self.modal_url = reverse_lazy(
            "people:apply_sequence_to_users_in_role",
            args=[self.sequence.pk, self.role.pk],
        )
        return super().dispatch(*args, **kwargs)

    def get_form_kwargs(self):
        kwargs = super().get_form_kwargs()
        kwargs["users"] = self.role.users.all()
        return kwargs


class ApplySequenceToUsersDepartmentView(BaseApplySequenceToUsersView):
    def dispatch(self, *args, **kwargs):
        self.sequence = get_object_or_404(
            get_sequences_for_user(user=self.request.user),
            id=self.kwargs.get("sequence"),
        )
        self.department = get_object_or_404(
            get_available_departments_for_user(user=self.request.user),
            id=self.kwargs.get("department_pk"),
        )
<<<<<<< HEAD
        self.role = None
=======
>>>>>>> 7ac9e500
        self.modal_url = reverse_lazy(
            "people:apply_sequence_to_users_in_department",
            args=[self.sequence.pk, self.department.pk],
        )
        return super().dispatch(*args, **kwargs)

    def get_form_kwargs(self):
        kwargs = super().get_form_kwargs()
        roles = DepartmentRole.objects.filter(department=self.department).values_list(
            "pk", flat=True
        )
        kwargs["users"] = User.objects.filter(department_roles__in=roles).distinct()
<<<<<<< HEAD
        return kwargs


class RemoveItemsFromUserView(AdminOrManagerPermMixin, SuccessMessageMixin, FormView):
    form_class = ItemsToBeRemovedForm
    template_name = "_departments_list_with_remove_user_options_modal.html"

    def dispatch(self, *args, **kwargs):
        self.role = get_object_or_404(
            get_available_roles_for_user(user=self.request.user),
            id=self.kwargs.get("role_pk"),
        )
        self.user = get_object_or_404(
            get_all_users_for_departments_of_user(user=self.request.user),
            id=self.kwargs.get("user_pk"),
        )
        return super().dispatch(*args, **kwargs)

    def get_form_kwargs(self):
        kwargs = super().get_form_kwargs()
        integration_items = IntegrationConfig.objects.none()
        for seq in (
            self.role.sequences.all() | self.role.department.sequences.all()
        ).prefetch_related("conditions__integration_configs__integration"):
            for con in seq.conditions.all():
                integration_items |= con.integration_configs.filter(
                    integration__manifest__revoke__isnull=False
                )
        kwargs["items"] = integration_items
        return kwargs

    def get_context_data(self, **kwargs):
        context = super().get_context_data(**kwargs)
        context["departments"] = get_available_departments_for_user(
            user=self.request.user
        ).prefetch_related("roles__users")
        context["modal_url"] = reverse_lazy(
            "people:apply_sequences_to_user", args=[self.role.pk, self.user.pk]
        )
        context["is_users_page"] = True
        return context

    def form_valid(self, form):
        items = form.cleaned_data["items"]
        for integrationconfig in items:
            # TODO: error handling
            integrationconfig.revoke_user(self.user)
        return HttpResponse(headers={"HX-Trigger": "hide-modal"})
=======
        return kwargs
>>>>>>> 7ac9e500
<|MERGE_RESOLUTION|>--- conflicted
+++ resolved
@@ -1,9 +1,5 @@
 from django.contrib.messages.views import SuccessMessageMixin
-<<<<<<< HEAD
 from django.http import HttpResponse, HttpResponseRedirect
-=======
-from django.http import HttpResponse
->>>>>>> 7ac9e500
 from django.shortcuts import get_object_or_404, redirect, render
 from django.urls import reverse_lazy
 from django.utils.translation import gettext as _
@@ -11,16 +7,12 @@
 from django.views.generic.edit import CreateView, FormView, UpdateView
 from django.views.generic.list import ListView
 
-<<<<<<< HEAD
 from admin.people.forms import (
     AddSequencesToUser,
     AddUsersToSequenceChoiceForm,
     ItemsToBeRemovedForm,
 )
 from admin.sequences.models import IntegrationConfig
-=======
-from admin.people.forms import AddSequencesToUser, AddUsersToSequenceChoiceForm
->>>>>>> 7ac9e500
 from admin.sequences.selectors import (
     get_onboarding_sequences_for_user,
     get_sequences_for_user,
@@ -175,29 +167,6 @@
         )
         return super().dispatch(*args, **kwargs)
 
-<<<<<<< HEAD
-=======
-    def _render_response(self):
-        sequence_pks = list(
-            self.role.sequences.all().values_list("pk", flat=True)
-        ) + list(self.role.department.sequences.all().values_list("pk", flat=True))
-        form = AddSequencesToUser(sequence_pks=sequence_pks)
-        return render(
-            self.request,
-            "_departments_list_with_sequences_to_user_modal.html",
-            {
-                "departments": get_available_departments_for_user(
-                    user=self.request.user
-                ).prefetch_related("roles__users"),
-                "is_users_page": True,
-                "modal_url": reverse_lazy(
-                    "people:apply_sequences_to_user", args=[self.role.pk, self.user.pk]
-                ),
-                "form": form,
-            },
-        )
-
->>>>>>> 7ac9e500
     def delete(self, request, **kwargs):
         self.role.users.remove(self.user)
         return HttpResponseRedirect(
@@ -230,19 +199,12 @@
 
     def delete(self, request, **kwargs):
         self.role.sequences.remove(self.sequence)
-<<<<<<< HEAD
         return HttpResponseRedirect(
             reverse_lazy(
                 "people:apply_sequence_to_users_in_role",
                 args=[self.sequence.pk, self.role.pk],
             ),
             status=303,
-=======
-        return redirect(
-            "people:apply_sequence_to_users_in_role",
-            sequence=self.sequence.pk,
-            role_pk=self.role.pk,
->>>>>>> 7ac9e500
         )
 
     def post(self, request, **kwargs):
@@ -279,17 +241,11 @@
 
     def get_context_data(self, **kwargs):
         context = super().get_context_data(**kwargs)
-<<<<<<< HEAD
         context["departments"] = get_available_departments_for_user(
             user=self.request.user
         ).prefetch_related("roles__users")
         context["role"] = self.role
         context["is_users_page"] = True
-=======
-        context["departments"] = get_available_departments_for_user(user=self.request.user).prefetch_related(
-            "roles__users"
-        )
->>>>>>> 7ac9e500
         context["modal_url"] = reverse_lazy(
             "people:apply_sequences_to_user", args=[self.role.pk, self.user.pk]
         )
@@ -313,7 +269,6 @@
         )
         return super().dispatch(*args, **kwargs)
 
-<<<<<<< HEAD
     def post(self, request, *args, **kwargs):
         self.department.sequences.add(self.sequence)
         return redirect(
@@ -324,14 +279,6 @@
 
     def delete(self, request, *args, **kwargs):
         self.department.sequences.remove(self.sequence)
-=======
-    def _render_response(self):
-        roles = DepartmentRole.objects.filter(department=self.department).values_list(
-            "pk", flat=True
-        )
-        users = User.objects.filter(department_roles__in=roles).distinct()
-        form = AddUsersToSequenceChoiceForm(users=users)
->>>>>>> 7ac9e500
         return render(
             self.request,
             "_departments_list_with_sequence_apply_modal.html",
@@ -348,23 +295,7 @@
             },
         )
 
-<<<<<<< HEAD
-
-=======
-    def post(self, request, *args, **kwargs):
-        self.department.sequences.add(self.sequence)
-        return redirect(
-            "people:apply_sequence_to_users_in_department",
-            sequence=self.sequence.pk,
-            department_pk=self.department.pk,
-        )
-
-    def delete(self, request, *args, **kwargs):
-        self.department.sequences.remove(self.sequence)
-        return self._render_response()
-
-
->>>>>>> 7ac9e500
+
 class BaseApplySequenceToUsersView(
     AdminOrManagerPermMixin, SuccessMessageMixin, FormView
 ):
@@ -377,13 +308,10 @@
             user=self.request.user
         ).prefetch_related("roles__users")
         context["is_users_page"] = False
-<<<<<<< HEAD
         context["role"] = self.role
         context["department"] = self.department
         context["sequence"] = self.sequence
         context["modal_url"] = self.modal_url
-=======
->>>>>>> 7ac9e500
         return context
 
     def form_valid(self, form):
@@ -403,10 +331,7 @@
             get_available_roles_for_user(user=self.request.user),
             id=self.kwargs.get("role_pk"),
         )
-<<<<<<< HEAD
         self.department = None
-=======
->>>>>>> 7ac9e500
         self.modal_url = reverse_lazy(
             "people:apply_sequence_to_users_in_role",
             args=[self.sequence.pk, self.role.pk],
@@ -429,10 +354,7 @@
             get_available_departments_for_user(user=self.request.user),
             id=self.kwargs.get("department_pk"),
         )
-<<<<<<< HEAD
         self.role = None
-=======
->>>>>>> 7ac9e500
         self.modal_url = reverse_lazy(
             "people:apply_sequence_to_users_in_department",
             args=[self.sequence.pk, self.department.pk],
@@ -445,7 +367,6 @@
             "pk", flat=True
         )
         kwargs["users"] = User.objects.filter(department_roles__in=roles).distinct()
-<<<<<<< HEAD
         return kwargs
 
 
@@ -493,7 +414,4 @@
         for integrationconfig in items:
             # TODO: error handling
             integrationconfig.revoke_user(self.user)
-        return HttpResponse(headers={"HX-Trigger": "hide-modal"})
-=======
-        return kwargs
->>>>>>> 7ac9e500
+        return HttpResponse(headers={"HX-Trigger": "hide-modal"})