--- conflicted
+++ resolved
@@ -392,9 +392,8 @@
         roles = DepartmentRole.objects.filter(department=self.department).values_list(
             "pk", flat=True
         )
-<<<<<<< HEAD
-        return super().dispatch(*args, **kwargs)
-
+        kwargs["users"] = User.objects.filter(department_roles__in=roles).distinct()
+        return kwargs
 
 class RemoveItemsFromUserView(AdminOrManagerPermMixin, SuccessMessageMixin, FormView):
     form_class = AddSequencesToUser
@@ -435,8 +434,4 @@
         sequences = form.cleaned_data["sequences"]
         for seq in sequences:
             self.user.add_sequences([seq])
-        return HttpResponse(headers={"HX-Trigger": "hide-modal"})
-=======
-        kwargs["users"] = User.objects.filter(department_roles__in=roles).distinct()
-        return kwargs
->>>>>>> 0914bdd7
+        return HttpResponse(headers={"HX-Trigger": "hide-modal"})