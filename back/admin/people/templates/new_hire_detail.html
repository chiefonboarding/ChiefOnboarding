--- conflicted
+++ resolved
@@ -103,62 +103,7 @@
 
                     </div>
                     <div class="card-body">
-<<<<<<< HEAD
-
-                      {# FOR NEW HIRES #}
-                      {% if condition.external_new_hire|length or condition.appointments.all|length or condition.badges.all|length or condition.to_do.all|length or condition.resources.all|length or condition.introductions.all|length or condition.integration_configs.all|length  %}
-                      <span class="badge bg-azure mb-2">{% translate "new hire" %}</span>
-                      {% endif %}
-                      {% for item in condition.appointments.all %}
-                        {% include '_condition_line_item.html' with type='appointment' read_only=True %}
-                      {% endfor %}
-                      {% for item in condition.external_new_hire %}
-                        {% if item.send_via == ExternalMessagesType.EMAIL %}
-                          {% include '_condition_line_item.html' with type='pendingemailmessage' read_only=True %}
-                        {% elif item.send_via == ExternalMessagesType.SLACK %}
-                          {% include '_condition_line_item.html' with type='pendingslackmessage' read_only=True %}
-                        {% else %}
-                          {% include '_condition_line_item.html' with type='pendingtextmessage' read_only=True %}
-                        {% endif %}
-                      {% endfor %}
-                      {% for item in condition.to_do.all %}
-                        {% include '_condition_line_item.html' with type='todo' read_only=True %}
-                      {% endfor %}
-                      {% for item in condition.resources.all %}
-                        {% include '_condition_line_item.html' with type='resource' read_only=True %}
-                      {% endfor %}
-                      {% for item in condition.introductions.all %}
-                        {% include '_condition_line_item.html' with type='introduction' read_only=True %}
-                      {% endfor %}
-                      {% for item in condition.badges.all %}
-                        {% include '_condition_line_item.html' with type='badge' read_only=True %}
-                      {% endfor %}
-                      {% for item in condition.integration_configs.all %}
-                        {% include '_condition_line_item.html' with type='integrationconfig' provision_created=1 read_only=True %}
-                      {% endfor %}
-                      {% for item in condition.hardware.all %}
-                        {% include '_condition_line_item.html' with type='hardware' read_only=True %}
-                      {% endfor %}
-
-                      {# FOR ADMINS #}
-                      {% if condition.external_admin|length or condition.admin_tasks.all|length %}
-                      <span class="badge bg-orange mb-2">{% translate "admins" %}</span>
-                      {% endif %}
-                      {% for item in condition.admin_tasks.all %}
-                        {% include '_condition_line_item.html' with type='admintask' read_only=True %}
-                      {% endfor %}
-                      {% for item in condition.external_admin %}
-                        {% if item.send_via == ExternalMessagesType.EMAIL %}
-                          {% include '_condition_line_item.html' with type='pendingemailmessage' read_only=True %}
-                        {% elif item.send_via == ExternalMessagesType.SLACK %}
-                          {% include '_condition_line_item.html' with type='pendingslackmessage' read_only=True %}
-                        {% else %}
-                          {% include '_condition_line_item.html' with type='pendingtextmessage' read_only=True %}
-                        {% endif %}
-                      {% endfor %}
-=======
                       {% include "_condition_body.html" with is_new_hire=True readonly=True %}
->>>>>>> 531a8ba0
                     </div>
                   </div>
                 </div>
