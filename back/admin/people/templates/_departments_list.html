{% load i18n %}

{% for department in departments %}
<div class="card mb-4">
  <div class="card-header">
    <div class="col-11">
      <h3 class="card-title">{{ department }}</h3>
    </div>
    <div class="col-1 text-end">
      <a class="btn btn-azure btn-sm" href="{% url "people:department_update" department.pk %}">
        {% include "_edit_icon.html" %}
      </a>
    </div>
  </div>
  <div class="card-body">
    {% for role in department.roles.all %}
      <div class="drop mb-2" data-role-id="{{role.id}}">
        <h3 class="card-title mb-2">{{ role }}</h3>
<<<<<<< HEAD
        {% if users %}
          {% if role.users.all|length %}
              <ul class="list-group list-group-flush">
              {% for user in role.users.all %}
                <li class="list-group-item" style="padding: 4px;">
                  {% if user.profile_image is not None %}
                  <span class="avatar me-2 avatar-xs" style="background-image: url({{ user.profile_image.get_url }})"></span>
                  {% else %}
                  <span class="avatar me-2 avatar-xs">{{ user.initials }}</span>
                  {% endif %}
                  {{ user.name }}
                </li>
              {% endfor %}
              </ul>
          {% else %}
            {% trans "No users have been added to this role yet." %}
          {% endif %}
=======
        {% if role.users.all|length %}
            <ul class="list-group list-group-flush">
            {% for user in role.users.all %}
              <li class="list-group-item p-1">
                {% if user.profile_image is not None %}
                <span class="avatar me-2 avatar-xs" style="background-image: url({{ user.profile_image.get_url }})"></span>
                {% else %}
                <span class="avatar me-2 avatar-xs">{{ user.initials }}</span>
                {% endif %}
                {{ user.name }}
              </li>
            {% endfor %}
            </ul>
>>>>>>> 35ffb418
        {% else %}
          {% if role.sequences.all|length %}
              <ul class="list-group list-group-flush">
              {% for seq in role.sequences.all %}
                <li class="list-group-item" style="padding: 4px;">
                  {{ seq.name }}
                </li>
              {% endfor %}
              </ul>
          {% else %}
            {% trans "No sequences have been added to this role yet." %}
          {% endif %}
        {% endif %}
      </div>
    {% empty %}
      {% trans "No roles have been added to this department yet." %}
      <br/>
      <a class="btn btn-primary btn-sm mt-2" href="{% url "people:department_role_create" department.id %}">{% trans "Add role" %}</a>
    {% endfor %}
  </div>
</div>
{% empty %}
<div class="card mb-4">
  <div class="card-header">
    {% trans "There are no departments yet." %}
  </div>
</div>
{% endfor %}<|MERGE_RESOLUTION|>--- conflicted
+++ resolved
@@ -16,12 +16,11 @@
     {% for role in department.roles.all %}
       <div class="drop mb-2" data-role-id="{{role.id}}">
         <h3 class="card-title mb-2">{{ role }}</h3>
-<<<<<<< HEAD
         {% if users %}
           {% if role.users.all|length %}
               <ul class="list-group list-group-flush">
               {% for user in role.users.all %}
-                <li class="list-group-item" style="padding: 4px;">
+                <li class="list-group-item p-1">
                   {% if user.profile_image is not None %}
                   <span class="avatar me-2 avatar-xs" style="background-image: url({{ user.profile_image.get_url }})"></span>
                   {% else %}
@@ -34,21 +33,6 @@
           {% else %}
             {% trans "No users have been added to this role yet." %}
           {% endif %}
-=======
-        {% if role.users.all|length %}
-            <ul class="list-group list-group-flush">
-            {% for user in role.users.all %}
-              <li class="list-group-item p-1">
-                {% if user.profile_image is not None %}
-                <span class="avatar me-2 avatar-xs" style="background-image: url({{ user.profile_image.get_url }})"></span>
-                {% else %}
-                <span class="avatar me-2 avatar-xs">{{ user.initials }}</span>
-                {% endif %}
-                {{ user.name }}
-              </li>
-            {% endfor %}
-            </ul>
->>>>>>> 35ffb418
         {% else %}
           {% if role.sequences.all|length %}
               <ul class="list-group list-group-flush">
