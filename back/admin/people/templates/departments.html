--- conflicted
+++ resolved
@@ -5,11 +5,7 @@
   <div class="alert alert-warning mb-0" role="alert">
     {% translate "All changes will be saved automatically." %}
   </div>
-<<<<<<< HEAD
   {% if is_users_page %}
-=======
-  {% if users %}
->>>>>>> 7d6d7a82
     <a href="{% url 'people:departments_sequences' %}" class="btn btn-info btn-outline">
       {% trans "Sequences" %}
     </a>
@@ -35,11 +31,7 @@
     <div class="card sticky-top" style="max-height: calc(44rem + 10px)">
       <div class="card-header">
         <h3 class="card-title">
-<<<<<<< HEAD
           {% if is_users_page %}
-=======
-          {% if users %}
->>>>>>> 7d6d7a82
             {% translate "Users" %}
           {% else %}
             {% translate "Sequences" %}
@@ -48,32 +40,11 @@
       </div>
       <div class="card-body card-body-scrollable card-body-scrollable-shadow">
         <div class="divide-y">
-<<<<<<< HEAD
           {% for item in users_or_sequences %}
           <div class="row" draggable="true" style="cursor:grab" data-item-id="{{item.id}}">
             <div class="col">
               <div class="text-truncate">
                 <p class="mb-0">{{ item.name }}</p>
-=======
-          {% for user in users %}
-          <div>
-            <div class="row" draggable="true" style="cursor:grab" data-item-id="{{user.id}}">
-              <div class="col">
-                <div class="text-truncate">
-                  <p class="mb-0">{{ user.full_name }}</p>
-                </div>
->>>>>>> 7d6d7a82
-              </div>
-            </div>
-          </div>
-          {% endfor %}
-          {% for sequence in sequences %}
-          <div>
-            <div class="row" draggable="true" style="cursor:grab" data-item-id="{{sequence.id}}">
-              <div class="col">
-                <div class="text-truncate">
-                  <p style="mb-0">{{ sequence.name }}</p>
-                </div>
               </div>
             </div>
           </div>
@@ -83,11 +54,7 @@
     </div>
     <div class="text-center mt-2">
       <p>
-<<<<<<< HEAD
         {% if is_users_page %}
-=======
-        {% if users %}
->>>>>>> 7d6d7a82
           {% trans "Drag and drop the users in the roles you want them to be part of." %}
         {% else %}
           {% trans "Drag and drop the sequences in the roles." %}
@@ -148,18 +115,10 @@
 
   if (droppedPlace) {
     const itemId = dragged.dataset.itemId
-<<<<<<< HEAD
     const url = droppedPlace.dataset.url
     const method = droppedPlace.dataset.method
-    console.log(method)
-
+    
     htmx.ajax(method, url + "?item=" + itemId, {
-=======
-    const roleId = droppedPlace.dataset.roleId
-
-    const urlPart = "{% if users %}user{% else %}seq{% endif %}"
-    htmx.ajax('POST', `/admin/people/colleagues/role/${roleId}/${urlPart}/${itemId}/`, {
->>>>>>> 7d6d7a82
       target: "#departmentslist",
     })
   }
