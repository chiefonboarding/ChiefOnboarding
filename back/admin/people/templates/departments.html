--- conflicted
+++ resolved
@@ -123,25 +123,14 @@
   const droppedPlace = event.target.closest(".drop")
   draggedToElement = droppedPlace
 
-<<<<<<< HEAD
-  if (Boolean(droppedPlace)) {
-    console.log(dragged.dataset)
+  if (droppedPlace) {
     const itemId = dragged.dataset.itemId
-=======
-  if (droppedPlace) {
-    const userId = dragged.dataset.userId
->>>>>>> 35ffb418
     const roleId = droppedPlace.dataset.roleId
 
-    {% if users %}
-    htmx.ajax('POST', `/admin/people/colleagues/role/${roleId}/user/${itemId}/`, {
+    let urlPart = "{% if users %}user{% else %}seq{% endif %}"
+    htmx.ajax('POST', `/admin/people/colleagues/role/${roleId}/${url}/${itemId}/`, {
       target: "#departmentslist",
     })
-    {% else %}
-    htmx.ajax('POST', `/admin/people/colleagues/role/${roleId}/seq/${itemId}/`, {
-      target: "#departmentslist",
-    })
-    {% endif %}
   }
 })
 
