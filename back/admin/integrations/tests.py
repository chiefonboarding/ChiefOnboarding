--- conflicted
+++ resolved
@@ -588,7 +588,6 @@
 
 
 @pytest.mark.django_db
-<<<<<<< HEAD
 def test_polling_not_getting_correct_state(
     monkeypatch, new_hire_factory, custom_integration_factory
 ):
@@ -716,7 +715,8 @@
     success, _response = integration.execute(new_hire, {})
 
     assert success is False
-=======
+
+
 @patch(
     "admin.integrations.models.Integration.run_request",
     Mock(return_value=(True, {"details": "DOSOMETHING#"})),
@@ -738,5 +738,4 @@
 
     assert (
         integration._replace_vars("test {{responses.0.details}}") == "test DOSOMETHING#"
-    )
->>>>>>> c2461231
+    )