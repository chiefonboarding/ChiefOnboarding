import base64
import io
import json
import time
import uuid
from datetime import timedelta

import requests
from django.conf import settings
from django.core.exceptions import ValidationError
from django.db import models
from django.db.models.signals import post_delete
from django.dispatch import receiver
from django.template import Context, Template
from django.template.loader import render_to_string
from django.urls import reverse, reverse_lazy
from django.utils import timezone
from django.utils.crypto import get_random_string
from django.utils.translation import gettext_lazy as _
from django_q.models import Schedule
from django_q.tasks import schedule
from requests.exceptions import (
    HTTPError,
    InvalidHeader,
    InvalidJSONError,
    InvalidSchema,
    InvalidURL,
    JSONDecodeError,
    MissingSchema,
    SSLError,
    Timeout,
    TooManyRedirects,
    URLRequired,
)
from twilio.rest import Client

from admin.integrations.serializers import (
    SyncUsersManifestSerializer,
    WebhookManifestSerializer,
)
from admin.integrations.utils import get_value_from_notation
from misc.fernet_fields import EncryptedTextField
from misc.fields import EncryptedJSONField
from organization.models import Notification
from organization.utils import send_email_with_notification


class IntegrationManager(models.Manager):
    def get_queryset(self):
        return super().get_queryset()

    def sequence_integration_options(self):
        # any webhooks and account provisioning
        return self.get_queryset().filter(
            integration=Integration.Type.CUSTOM,
            manifest_type__in=[
                Integration.ManifestType.WEBHOOK,
                Integration.ManifestType.MANUAL_USER_PROVISIONING,
            ],
        )

    def account_provision_options(self):
        # only account provisioning (no general webhooks)
        return self.get_queryset().filter(
            integration=Integration.Type.CUSTOM,
            manifest_type=Integration.ManifestType.WEBHOOK,
            manifest__exists__isnull=False,
        ) | self.get_queryset().filter(
            integration=Integration.Type.CUSTOM,
            manifest_type=Integration.ManifestType.MANUAL_USER_PROVISIONING,
        )

    def import_users_options(self):
        # only import user items
        return (
            self.get_queryset()
            .filter(
                integration=Integration.Type.CUSTOM,
                manifest_type=Integration.ManifestType.SYNC_USERS,
            )
            .exclude(manifest__schedule__isnull=False)
        )


class Integration(models.Model):
    class Type(models.IntegerChoices):
        SLACK_BOT = 0, _("Slack bot")
        SLACK_ACCOUNT_CREATION = 1, _("Slack account creation")  # legacy
        GOOGLE_ACCOUNT_CREATION = 2, _("Google account creation")  # legacy
        GOOGLE_LOGIN = 3, _("Google Login")
        ASANA = 4, _("Asana")  # legacy
        CUSTOM = 10, _("Custom")

    class ManifestType(models.IntegerChoices):
        WEBHOOK = 0, _("Provision user accounts or trigger webhooks")
        SYNC_USERS = 1, _("Sync users")
        MANUAL_USER_PROVISIONING = 3, _(
            "Manual user account provisioning, no manifest required"
        )

    name = models.CharField(max_length=300, default="", blank=True)
    integration = models.IntegerField(choices=Type.choices)
    manifest_type = models.IntegerField(
        choices=ManifestType.choices, null=True, blank=True
    )
    token = EncryptedTextField(max_length=10000, default="", blank=True)
    refresh_token = EncryptedTextField(max_length=10000, default="", blank=True)
    base_url = models.CharField(max_length=22300, default="", blank=True)
    redirect_url = models.CharField(max_length=22300, default="", blank=True)
    account_id = models.CharField(max_length=22300, default="", blank=True)
    active = models.BooleanField(default=True)
    ttl = models.IntegerField(null=True, blank=True)
    expiring = models.DateTimeField(auto_now_add=True, blank=True)
    one_time_auth_code = models.UUIDField(
        default=uuid.uuid4, editable=False, unique=True
    )

    manifest = models.JSONField(default=dict, null=True, blank=True)
    extra_args = EncryptedJSONField(default=dict)
    enabled_oauth = models.BooleanField(default=False)

    # Slack
    app_id = models.CharField(max_length=100, default="")
    client_id = models.CharField(max_length=100, default="")
    client_secret = models.CharField(max_length=100, default="")
    signing_secret = models.CharField(max_length=100, default="")
    verification_token = models.CharField(max_length=100, default="")
    bot_token = EncryptedTextField(max_length=10000, default="", blank=True)
    bot_id = models.CharField(max_length=100, default="")

    @property
    def skip_user_provisioning(self):
        return self.manifest_type == Integration.ManifestType.MANUAL_USER_PROVISIONING

    @property
<<<<<<< HEAD
    def can_revoke_access(self):
        return self.manifest.get("revoke", False)
=======
    def update_url(self):
        return reverse("integrations:update", args=[self.id])

    def get_icon_template(self):
        return render_to_string("_integration_config.html")
>>>>>>> 075a7168

    @property
    def schedule_name(self):
        return f"User sync for integration: {self.id}"

    def clean(self):
        if not self.manifest or self.skip_user_provisioning:
            # ignore field if form doesn't have it or no manifest is necessary
            return

        if self.manifest_type == Integration.ManifestType.WEBHOOK:
            manifest_serializer = WebhookManifestSerializer(data=self.manifest)
        else:
            manifest_serializer = SyncUsersManifestSerializer(data=self.manifest)
        if not manifest_serializer.is_valid():
            raise ValidationError({"manifest": json.dumps(manifest_serializer.errors)})

    def save(self, *args, **kwargs):
        super().save(*args, **kwargs)

        # skip if it's not a sync user integration (no background jobs for the others)
        if self.manifest_type != Integration.ManifestType.SYNC_USERS:
            return

        # update the background job based on the manifest
        schedule_cron = self.manifest.get("schedule")

        try:
            schedule_obj = Schedule.objects.get(name=self.schedule_name)
        except Schedule.DoesNotExist:
            # Schedule does not exist yet, so create it if specified
            if schedule_cron:
                schedule(
                    "admin.integrations.tasks.sync_user_info",
                    self.id,
                    schedule_type=Schedule.CRON,
                    cron=schedule_cron,
                    name=self.schedule_name,
                )
            return

        # delete if cron was removed
        if schedule_cron is None:
            schedule_obj.delete()
            return

        # if schedule changed, then update
        if schedule_obj.cron != schedule_cron:
            schedule_obj.cron = schedule_cron
            schedule_obj.save()

    def register_manual_integration_run(self, user):
        from users.models import IntegrationUser

        integration_user, created = IntegrationUser.objects.update_or_create(
            user=user,
            integration=self,
            defaults={"revoked": user.is_offboarding},
        )

    def run_request(self, data):
        url = self._replace_vars(data["url"])
        if "data" in data:
            post_data = self._replace_vars(json.dumps(data["data"]))
        else:
            post_data = {}
        if data.get("cast_data_to_json", False):
            try:
                post_data = json.loads(post_data)
            except Exception:
                pass

        # extract files from locally saved files and send them with the request
        files_to_send = {}
        for field_name, file_name in data.get("files", {}).items():
            try:
                files_to_send[field_name] = (file_name, self.params["files"][file_name])
            except KeyError:
                return (
                    False,
                    f"{file_name} could not be found in the locally saved files",
                )

        try:
            response = requests.request(
                data.get("method", "POST"),
                url,
                headers=self.headers(data.get("headers", {})),
                data=post_data,
                files=files_to_send,
                timeout=120,
            )
        except (InvalidJSONError, JSONDecodeError):
            return False, "JSON is invalid"

        except HTTPError:
            return False, "An HTTP error occurred"

        except SSLError:
            return False, "An SSL error occurred"

        except Timeout:
            return False, "The request timed out"

        except (URLRequired, MissingSchema, InvalidSchema, InvalidURL):
            return False, "The url is invalid"

        except TooManyRedirects:
            return False, "There are too many redirects"

        except InvalidHeader:
            return False, "The header is invalid"

        except:  # noqa E722
            return False, "There was an unexpected error with the request"

        if data.get("fail_when_4xx_response_code", True):
            try:
                response.raise_for_status()
            except Exception:
                return False, response.text

        return True, response

    def _replace_vars(self, text):
        params = {} if not hasattr(self, "params") else self.params
        params["redirect_url"] = settings.BASE_URL + reverse_lazy(
            "integrations:oauth-callback", args=[self.id]
        )
        if hasattr(self, "new_hire") and self.new_hire is not None:
            text = self.new_hire.personalize(text, self.extra_args | params)
            return text
        t = Template(text)
        context = Context(self.extra_args | params)
        text = t.render(context)
        return text

    @property
    def has_oauth(self):
        return "oauth" in self.manifest

    def headers(self, headers=None):
        if headers is None:
            headers = {}

        headers = (
            self.manifest.get("headers", {}).items()
            if len(headers) == 0
            else headers.items()
        )
        new_headers = {}
        for key, value in headers:
            # If Basic authentication then swap to base64
            if key == "Authorization" and value.startswith("Basic"):
                auth_details = self._replace_vars(value.split(" ", 1)[1])
                value = "Basic " + base64.b64encode(
                    auth_details.encode("ascii")
                ).decode("ascii")

            # Adding an empty string to force to return a string instead of a
            # safestring. Ref: https://github.com/psf/requests/issues/6159
            new_headers[self._replace_vars(key) + ""] = self._replace_vars(value) + ""
        return new_headers

    def user_exists(self, new_hire):
        # check if user has been created manually
        if self.skip_user_provisioning:
            from users.models import IntegrationUser

            try:
                user_integration = IntegrationUser.objects.get(
                    user=new_hire, integration=self
                )
            except IntegrationUser.DoesNotExist:
                return False

            return not user_integration.revoked

        self.new_hire = new_hire
        self.has_user_context = new_hire is not None

        # Renew token if necessary
        if not self.renew_key():
            return

        success, response = self.run_request(self.manifest["exists"])

        if not success:
            return None

        return self._replace_vars(self.manifest["exists"]["expected"]) in response.text

    def needs_user_info(self, user):
        if self.skip_user_provisioning:
            return False

        # form created from the manifest, this info is always needed to create a new
        # account. Check if there is anything that needs to be filled
        form = self.manifest.get("form", [])

        # extra items that are needed from the integration (often prefilled by admin)
        extra_user_info = self.manifest.get("extra_user_info", [])
        needs_more_info = any(
            item["id"] not in user.extra_fields.keys() for item in extra_user_info
        )

        return len(form) > 0 or needs_more_info

    def revoke_user(self, user):
        if self.skip_user_provisioning:
            # should never be triggered
            return False, "Cannot revoke manual integration"

        self.new_hire = user
        self.has_user_context = True

        # Renew token if necessary
        if not self.renew_key():
            return False, "Couldn't renew key"

        revoke_manifest = self.manifest.get("revoke", [])

        # add extra fields directly to params
        self.params = self.new_hire.extra_fields

        for item in revoke_manifest:
            success, response = self.run_request(item)

            if not success:
                return False, self.clean_response(response)

        return True, ""

    def renew_key(self):
        # Oauth2 refreshing access token if needed
        success = True
        if (
            self.has_oauth
            and "expires_in" in self.extra_args.get("oauth", {})
            and self.expiring < timezone.now()
        ):
            success, response = self.run_request(self.manifest["oauth"]["refresh"])

            if not success:
                user = self.new_hire if self.has_user_context else None
                Notification.objects.create(
                    notification_type=Notification.Type.FAILED_INTEGRATION,
                    extra_text=self.name,
                    created_for=user,
                    description="Refresh url: " + str(response),
                )
                return success

            self.extra_args["oauth"] |= response.json()
            if "expires_in" in response.json():
                self.expiring = timezone.now() + timedelta(
                    seconds=response.json()["expires_in"]
                )
            self.save(update_fields=["expiring", "extra_args"])
        return success

    def _check_condition(self, response, condition):
        value = self._replace_vars(condition.get("value"))
        try:
            # first argument will be taken from the response
            response_value = get_value_from_notation(
                condition.get("response_notation"), response.json()
            )
        except KeyError:
            # we know that the result might not be in the response yet, as we are
            # waiting for the correct response, so just respond with an empty string
            response_value = ""
        return value == response_value

    def _polling(self, item, response):
        polling = item.get("polling")
        continue_if = item.get("continue_if")
        interval = polling.get("interval")
        amount = polling.get("amount")

        got_expected_result = self._check_condition(response, continue_if)
        if got_expected_result:
            return True, response

        tried = 1
        while amount > tried:
            time.sleep(interval)
            success, response = self.run_request(item)
            got_expected_result = self._check_condition(response, continue_if)
            if got_expected_result:
                return True, response
            tried += 1
        # if exceeding the max amounts, then fail
        return False, response

    def execute(self, new_hire=None, params=None):
        self.params = params or {}
        self.params["responses"] = []
        self.params["files"] = {}
        self.new_hire = new_hire
        self.has_user_context = new_hire is not None

        if self.has_user_context:
            self.params |= new_hire.extra_fields
            self.new_hire = new_hire

        # Renew token if necessary
        if not self.renew_key():
            return False, None

        # Add generated secrets
        for item in self.manifest.get("initial_data_form", []):
            if "name" in item and item["name"] == "generate":
                self.extra_args[item["id"]] = get_random_string(length=10)

        # Run all requests
        for item in self.manifest["execute"]:
            success, response = self.run_request(item)

            # check if we need to poll before continuing
            if polling := item.get("polling", False):
                success, response = self._polling(item, response)

            # check if we need to block this integration based on condition
            if continue_if := item.get("continue_if", False):
                got_expected_result = self._check_condition(response, continue_if)
                if not got_expected_result:
                    response = self.clean_response(response=response)
                    Notification.objects.create(
                        notification_type=Notification.Type.BLOCKED_INTEGRATION,
                        extra_text=self.name,
                        created_for=new_hire,
                        description=f"Execute url ({item['url']}): {response}",
                    )
                    return False, response

            # No need to retry or log when we are importing users
            if not success:
                if self.has_user_context:
                    response = self.clean_response(response=response)
                    if polling:
                        response = "Polling timed out: " + response
                    Notification.objects.create(
                        notification_type=Notification.Type.FAILED_INTEGRATION,
                        extra_text=self.name,
                        created_for=new_hire,
                        description=f"Execute url ({item['url']}): {response}",
                    )
                # Retry url in one hour
                try:
                    schedule(
                        "admin.integrations.tasks.retry_integration",
                        new_hire.id,
                        self.id,
                        params,
                        name=(
                            f"Retrying integration {self.id} for new hire {new_hire.id}"
                        ),
                        next_run=timezone.now() + timedelta(hours=1),
                        schedule_type=Schedule.ONCE,
                    )
                except:  # noqa E722
                    # Only errors when item gets added another time, so we can safely
                    # let it pass.
                    pass
                return False, response

            # save if file, so we can reuse later
            save_as_file = item.get("save_as_file")
            if save_as_file is not None:
                self.params["files"][save_as_file] = io.BytesIO(response.content)

            # save json response temporarily to be reused in other parts
            try:
                self.params["responses"].append(response.json())
            except:  # noqa E722
                # if we save a file, then just append an empty dict
                self.params["responses"].append({})

            # store data coming back from response to the user, so we can reuse in other
            # integrations
            if store_data := item.get("store_data", {}):
                for new_hire_prop, notation_for_response in store_data.items():
                    try:
                        value = get_value_from_notation(
                            notation_for_response, response.json()
                        )
                    except KeyError:
                        return (
                            False,
                            f"Could not store data to new hire: {notation_for_response}"
                            f" not found in {self.clean_response(response.json())}",
                        )

                    # save to new hire and to temp var `params` on this model for use in
                    # the same integration
                    new_hire.extra_fields[new_hire_prop] = value
                    self.params[new_hire_prop] = value
                new_hire.save()

        # Run all post requests (notifications)
        for item in self.manifest.get("post_execute_notification", []):
            if item["type"] == "email":
                send_email_with_notification(
                    subject=self._replace_vars(item["subject"]),
                    message=self._replace_vars(item["message"]),
                    to=self._replace_vars(item["to"]),
                    notification_type=(
                        Notification.Type.SENT_EMAIL_INTEGRATION_NOTIFICATION
                    ),
                )
                return True, None
            else:
                try:
                    client = Client(
                        settings.TWILIO_ACCOUNT_SID, settings.TWILIO_AUTH_TOKEN
                    )
                    client.messages.create(
                        to=new_hire.phone,
                        from_=settings.TWILIO_FROM_NUMBER,
                        body=self._replace_vars(item["message"]),
                    )
                except Exception:
                    Notification.objects.create(
                        notification_type=(
                            Notification.Type.FAILED_TEXT_INTEGRATION_NOTIFICATION
                        ),
                        extra_text=self.name,
                        created_for=new_hire,
                    )
                    return True, None

        # Succesfully ran integration, add notification only when we are provisioning
        # access
        if self.has_user_context:
            Notification.objects.create(
                notification_type=Notification.Type.RAN_INTEGRATION,
                extra_text=self.name,
                created_for=new_hire,
            )
        return True, response

    def config_form(self, data=None):
        if self.skip_user_provisioning:
            from .forms import ManualIntegrationConfigForm

            return ManualIntegrationConfigForm(data=data)

        from .forms import IntegrationConfigForm

        return IntegrationConfigForm(instance=self, data=data)

    def clean_response(self, response):
        # if json, then convert to string to make it easier to replace values
        response = str(response)
        for name, value in self.extra_args.items():
            response = response.replace(
                str(value), _("***Secret value for %(name)s***") % {"name": name}
            )

        return response

    objects = IntegrationManager()


@receiver(post_delete, sender=Integration)
def delete_schedule(sender, instance, **kwargs):
    Schedule.objects.filter(name=instance.schedule_name).delete()<|MERGE_RESOLUTION|>--- conflicted
+++ resolved
@@ -133,16 +133,15 @@
         return self.manifest_type == Integration.ManifestType.MANUAL_USER_PROVISIONING
 
     @property
-<<<<<<< HEAD
     def can_revoke_access(self):
         return self.manifest.get("revoke", False)
-=======
+
+    @property
     def update_url(self):
         return reverse("integrations:update", args=[self.id])
 
     def get_icon_template(self):
         return render_to_string("_integration_config.html")
->>>>>>> 075a7168
 
     @property
     def schedule_name(self):
