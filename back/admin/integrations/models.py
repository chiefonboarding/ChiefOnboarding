--- conflicted
+++ resolved
@@ -296,16 +296,14 @@
                     pass
                 return False, response
 
-<<<<<<< HEAD
             # save if file, so we can reuse later
             return_type = item.get("type", "JSON")
             if return_type == "file":
                 file = io.BytesIO()
                 file.write(response.content)
-=======
+
             # save json response temporarily to be reused in other parts
             self.params["responses"].append(response)
->>>>>>> c2461231
 
             # store data coming back from response to the user, so we can reuse in other
             # integrations
