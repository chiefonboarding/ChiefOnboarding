--- conflicted
+++ resolved
@@ -358,14 +358,10 @@
                 file = io.BytesIO(response.content)
 
             # save json response temporarily to be reused in other parts
-<<<<<<< HEAD
             if return_type == "JSON":
-                self.params["responses"].append(response)
+                self.params["responses"].append(response.json())
             else:
                 self.params["responses"].append({})
-=======
-            self.params["responses"].append(response.json())
->>>>>>> 80bf5599
 
             # store data coming back from response to the user, so we can reuse in other
             # integrations
