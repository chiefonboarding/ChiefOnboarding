--- conflicted
+++ resolved
@@ -350,12 +350,10 @@
     def execute(self, new_hire=None, params=None):
         self.params = params or {}
         self.params["responses"] = []
-<<<<<<< HEAD
         self.params["files"] = {}
-=======
         self.new_hire = new_hire
         self.has_user_context = new_hire is not None
->>>>>>> ee84ddd5
+
         if self.has_user_context:
             self.params |= new_hire.extra_fields
             self.new_hire = new_hire
