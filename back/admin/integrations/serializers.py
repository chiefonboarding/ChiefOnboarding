from django.core.exceptions import ValidationError
from rest_framework import serializers


# Credit: https://stackoverflow.com/a/42432240
class ValidateMixin:
    def validate(self, data):
        if hasattr(self, "initial_data"):
            unknown_keys = set(self.initial_data.keys()) - set(self.fields.keys())
            if unknown_keys:
                raise ValidationError("Got unknown fields: {}".format(unknown_keys))
        return data


class ManifestFormSerializer(ValidateMixin, serializers.Serializer):
    id = serializers.CharField()
    url = serializers.CharField(required=False)
    name = serializers.CharField()
    type = serializers.ChoiceField(
        [
            ("multiple_choice", "Multiple choice"),
            ("choice", "Choice"),
            ("input", "Input field"),
            ("generate", "Generate random text"),
        ]
    )
    items = serializers.JSONField(required=False)
    data_from = serializers.CharField(required=False)
    choice_value = serializers.CharField(required=False)
    choice_name = serializers.CharField(required=False)


class ManifestConditionSerializer(ValidateMixin, serializers.Serializer):
    response_notation = serializers.CharField()
    value = serializers.CharField()


class ManifestPollingSerializer(ValidateMixin, serializers.Serializer):
    interval = serializers.IntegerField(min_value=1, max_value=3600)
    amount = serializers.IntegerField(min_value=1, max_value=100)


class ManifestExistSerializer(ValidateMixin, serializers.Serializer):
    url = serializers.CharField()
    expected = serializers.CharField()
    fail_when_4xx_response_code = serializers.BooleanField(required=False)
    method = serializers.ChoiceField(
        [
            ("HEAD", "HEAD"),
            ("GET", "GET"),
            ("POST", "POST"),
            ("PUT", "PUT"),
        ]
    )


class ManifestExecuteSerializer(ValidateMixin, serializers.Serializer):
    url = serializers.CharField()
    data = serializers.JSONField(required=False, default=dict)
    headers = serializers.JSONField(required=False, default=dict)
    store_data = serializers.DictField(child=serializers.CharField(), default=dict)
    method = serializers.ChoiceField(
        [
            ("HEAD", "HEAD"),
            ("GET", "GET"),
            ("POST", "POST"),
            ("PUT", "PUT"),
        ]
    )
<<<<<<< HEAD
    type = serializers.ChoiceField(
        [
            ("JSON", "JSON"),
            ("file", "file"),
        ]
    )
=======
    polling = ManifestPollingSerializer(required=False)
    continue_if = ManifestConditionSerializer(required=False)

    def validate(self, data):
        # Check that if polling has been filled, that continue_if is also filled
        polling = data.get("polling", False)
        continue_if = data.get("continue_if", False)
        if polling and not continue_if:
            raise serializers.ValidationError(
                "continue_if must be filled if you use polling"
            )
        return data
>>>>>>> 13300a27


class ManifestPostExecuteNotificationSerializer(ValidateMixin, serializers.Serializer):
    type = serializers.ChoiceField(
        [
            ("email", "Email message"),
            ("text", "Text message"),
        ]
    )
    to = serializers.CharField()
    subject = serializers.CharField()
    message = serializers.CharField()


class ManifestInitialDataFormSerializer(ValidateMixin, serializers.Serializer):
    id = serializers.CharField()
    name = serializers.CharField()
    type = serializers.ChoiceField(
        [
            ("generate", "Generate secret"),
        ],
        required=False,
    )
    description = serializers.CharField()


class ManifestExtraUserInfoFormSerializer(ValidateMixin, serializers.Serializer):
    id = serializers.CharField()
    name = serializers.CharField()
    description = serializers.CharField()


class ManifestOauthSerializer(ValidateMixin, serializers.Serializer):
    authenticate_url = serializers.CharField()
    access_token = ManifestExecuteSerializer(required=True)
    refresh = ManifestExecuteSerializer(required=True)
    without_code = serializers.BooleanField(required=False)


class ManifestSerializer(ValidateMixin, serializers.Serializer):
    type = serializers.ChoiceField(
        [
            ("import_users", "imports users from endpoint"),
        ],
        required=False,
    )
    form = ManifestFormSerializer(required=False, many=True)
    data_from = serializers.CharField(required=False)
    data_structure = serializers.JSONField(required=False)
    exists = ManifestExistSerializer(required=False)
    execute = ManifestExecuteSerializer(many=True)
    next_page_token_from = serializers.CharField(required=False)
    next_page = serializers.CharField(required=False)
    next_page_from = serializers.CharField(required=False)
    amount_pages_to_fetch = serializers.IntegerField(required=False)
    post_execute_notification = ManifestPostExecuteNotificationSerializer(
        many=True, required=False
    )
    initial_data_form = ManifestInitialDataFormSerializer(many=True, required=False)
    extra_user_info = ManifestExtraUserInfoFormSerializer(many=True, required=False)
    headers = serializers.JSONField(required=False)
    oauth = ManifestOauthSerializer(required=False)<|MERGE_RESOLUTION|>--- conflicted
+++ resolved
@@ -67,14 +67,12 @@
             ("PUT", "PUT"),
         ]
     )
-<<<<<<< HEAD
     type = serializers.ChoiceField(
         [
             ("JSON", "JSON"),
             ("file", "file"),
         ]
     )
-=======
     polling = ManifestPollingSerializer(required=False)
     continue_if = ManifestConditionSerializer(required=False)
 
@@ -87,7 +85,6 @@
                 "continue_if must be filled if you use polling"
             )
         return data
->>>>>>> 13300a27
 
 
 class ManifestPostExecuteNotificationSerializer(ValidateMixin, serializers.Serializer):
