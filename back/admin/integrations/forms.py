import json

from crispy_forms.helper import FormHelper
from crispy_forms.layout import Div, Field, Layout, HTML
from django import forms
from django.contrib.auth import get_user_model
from django.utils.translation import gettext_lazy as _

from admin.integrations.utils import get_value_from_notation
<<<<<<< HEAD
from admin.integrations.models import Integration
from admin.sequences.models import IntegrationConfig
=======

from admin.integrations.models import Integration
>>>>>>> fb838f71


class IntegrationConfigForm(forms.ModelForm):
    def _expected_example(self, form_item):
        def _add_items(form_item):
            items = []
            # Add two example items
            for item in range(2):
                items.append(
                    {
                        form_item.get("choice_value", "id"): item,
                        form_item.get("choice_name", "name"): f"name {item}",
                    }
                )
            return items

        inner = form_item.get("data_from", "")
        if inner == "":
            return _add_items(form_item)

        # This is pretty ugly, but we are building a json string first
        # and then convert it to a real json object to avoid nested loops
        notations = inner.split(".")
        stringified_json = "{"
        for idx, notation in enumerate(notations):
            stringified_json += f'"{notation}":'
            if idx + 1 == len(notations):
                stringified_json += json.dumps(_add_items(form_item))
                stringified_json += "}" * len(notations)
            else:
                stringified_json += "{"

        return json.loads(stringified_json)

    def __init__(self, *args, **kwargs):
        super().__init__(*args, **kwargs)
        integration = Integration.objects.get(id=self.instance.id)
        form = self.instance.manifest["form"]
        self.helper = FormHelper()
        self.helper.form_tag = False
        self.error = None
        for item in form:
            if item["type"] == "input":
                self.fields[item["id"]] = forms.CharField(
                    label=item["name"],
                    required=False,
                )

            if item["type"] in ["choice", "multiple_choice"]:
                # If there is a url to fetch the items from then do so
                if "url" in item:
                    success, response = integration.run_request(item)
                    if not success:
                        self.error = response
                        return

                    option_data = response.json()
                else:
                    # No url, so get the static items
                    option_data = item["items"]

                # Can we select one or multiple?
                if item["type"] == "choice":
                    field = forms.ChoiceField
                else:
                    field = forms.MultipleChoiceField

                try:
                    self.fields[item["id"]] = field(
                        label=item["name"],
                        widget=forms.CheckboxSelectMultiple
                        if item["type"] == "multiple_choice"
                        else forms.Select,
                        choices=[
                            (
                                get_value_from_notation(
                                    item.get("choice_value", "id"), x
                                ),
                                get_value_from_notation(
                                    item.get("choice_name", "name"), x
                                ),
                            )
                            for x in get_value_from_notation(
                                item.get("data_from", ""), option_data
                            )
                        ],
                        required=False,
                    )
                except Exception:
                    expected = self._expected_example(item)

                    self.error = (
                        f"Form item ({item['name']}) could not be rendered. Format "
                        "was different than expected.<br><h2>Expected format:"
                        f"</h2><pre>{json.dumps(expected, indent=4)}</pre><br><h2>"
                        "Got from server:</h2><pre>"
                        f"{json.dumps(option_data, indent=4)}</pre>"
                    )
                    break

    class Meta:
        model = Integration
        fields = ()


class ManualIntegrationConfigForm(forms.ModelForm):
    def __init__(self, *args, **kwargs):
        super().__init__(*args, **kwargs)
        self.helper = FormHelper()
        self.helper.form_tag = False

        hide_assigned_to = "d-none"
        if (
            self.instance is not None
            and self.instance.person_type == IntegrationConfig.PersonType.CUSTOM
        ):
            hide_assigned_to = ""

        self.helper.layout = Layout(
            HTML(
                "<p>"
                + _(
                    "This is a manual integration, you will have to assign someone "
                    "to create/remove it for this person."
                )
                + "</p>"
            ),
            Div(
                Field("name"),
                Field("person_type"),
                Div(
                    Field("assigned_to"),
                    css_class=hide_assigned_to,
                ),
            ),
        )

    class Meta:
        model = IntegrationConfig
        fields = ("person_type", "assigned_to")


# Credits: https://stackoverflow.com/a/72256767
# Removed the sort options
class PrettyJSONEncoder(json.JSONEncoder):
    def __init__(self, *args, indent, **kwargs):
        super().__init__(*args, indent=4, **kwargs)


class IntegrationForm(forms.ModelForm):
<<<<<<< HEAD
    """Form used to register a new integration through the settings"""

    manifest = forms.JSONField(encoder=PrettyJSONEncoder, required=False, initial={})
=======
    manifest = forms.JSONField(encoder=PrettyJSONEncoder, required=False, initial=dict)
>>>>>>> fb838f71

    class Meta:
        model = Integration
        fields = ("name", "manifest_type", "manifest")

    def __init__(self, *args, **kwargs):
        super().__init__(*args, **kwargs)
        self.fields["manifest_type"].required = True

        # make manifest not required when manual user provisioning
        if (
            self.data.get("manifest_type", "")
            != str(Integration.ManifestType.MANUAL_USER_PROVISIONING)
            and self.instance.manifest_type
            != Integration.ManifestType.MANUAL_USER_PROVISIONING
        ):
            self.fields["manifest"].required = True

        if self.instance.id:
            # disable manifest_type when updating record
            self.fields["manifest_type"].disabled = True


class IntegrationExtraArgsForm(forms.ModelForm):
    def __init__(self, *args, **kwargs):
        super().__init__(*args, **kwargs)
        initial_data = self.instance.extra_args
        for item in self.instance.manifest["initial_data_form"]:
            self.fields[item["id"]] = forms.CharField(
                label=item["name"], help_text=item["description"]
            )
            # Check if item was already saved - load data back in form
            if item["id"] in initial_data:
                self.fields[item["id"]].initial = initial_data[item["id"]]
            # If field is secret field, then hide it - values are generated on the fly
            if "name" in item and item["name"] == "generate":
                self.fields[item["id"]].required = False
                self.fields[item["id"]].widget = forms.HiddenInput()

    def save(self):
        integration = self.instance
        integration.extra_args = self.cleaned_data
        integration.save()
        return integration

    class Meta:
        model = Integration
        fields = ()


class IntegrationExtraUserInfoForm(forms.ModelForm):
    def __init__(self, missing_info=None, *args, **kwargs):
        super().__init__(*args, **kwargs)
        if missing_info is None:
            missing_info = self.instance.missing_extra_info

        # remove fields that have already been filled
        user = self.instance
        missing_info = [
            item for item in missing_info if item["id"] not in user.extra_fields.keys()
        ]

        for item in missing_info:
            self.fields[item["id"]] = forms.CharField(
                label=item["name"], help_text=item["description"]
            )

    def save(self):
        user = self.instance
        user.extra_fields |= self.cleaned_data
        user.save()
        return user

    class Meta:
        model = get_user_model()
        fields = ()<|MERGE_RESOLUTION|>--- conflicted
+++ resolved
@@ -7,13 +7,8 @@
 from django.utils.translation import gettext_lazy as _
 
 from admin.integrations.utils import get_value_from_notation
-<<<<<<< HEAD
 from admin.integrations.models import Integration
 from admin.sequences.models import IntegrationConfig
-=======
-
-from admin.integrations.models import Integration
->>>>>>> fb838f71
 
 
 class IntegrationConfigForm(forms.ModelForm):
@@ -164,13 +159,9 @@
 
 
 class IntegrationForm(forms.ModelForm):
-<<<<<<< HEAD
     """Form used to register a new integration through the settings"""
 
-    manifest = forms.JSONField(encoder=PrettyJSONEncoder, required=False, initial={})
-=======
     manifest = forms.JSONField(encoder=PrettyJSONEncoder, required=False, initial=dict)
->>>>>>> fb838f71
 
     class Meta:
         model = Integration
