--- conflicted
+++ resolved
@@ -16,12 +16,7 @@
 
 class IntroductionListView(AdminOrManagerPermMixin, ListView):
     template_name = "templates.html"
-<<<<<<< HEAD
-    paginate_by = 10
-=======
-    queryset = Introduction.templates.all().order_by("name")
     paginate_by = settings.INTRO_PAGINATE_BY
->>>>>>> a2ff5adc
 
     def get_queryset(self):
         return get_intro_templates_for_user(user=self.request.user)
