--- conflicted
+++ resolved
@@ -97,18 +97,12 @@
             self.conditions.add(new_condition)
         return self
 
-<<<<<<< HEAD
-    def assign_to_user(self, user, base_date):
-        from users.models import UserCondition
-
-=======
     def assign_to_user(self, user, start_date=None):
         from users.models import UserCondition
 
         if start_date is None:
             start_date = user.start_day
 
->>>>>>> 2e416d07
         # adding conditions
         for sequence_condition in self.conditions.all():
             user_condition = None
@@ -123,11 +117,7 @@
                     user=user,
                     condition__days=sequence_condition.days,
                     condition__time=sequence_condition.time,
-<<<<<<< HEAD
-                    base_date=base_date,
-=======
                     role_start_date=start_date,
->>>>>>> 2e416d07
                 ).first()
                 if user_condition_through is not None:
                     user_condition = user_condition_through.condition
@@ -197,11 +187,7 @@
             else:
                 # Condition (always just one) that will be assigned directly (type == 3)
                 # Just run the condition with the new hire
-<<<<<<< HEAD
-                sequence_condition.process_condition(user, base_date=base_date)
-=======
                 sequence_condition.process_condition(user, start_date=start_date)
->>>>>>> 2e416d07
                 continue
 
             # Let's add the condition to the new hire. Either through adding it to the
@@ -231,11 +217,7 @@
 
                 # Add newly created condition back to user
                 UserCondition.objects.create(
-<<<<<<< HEAD
-                    user=user, condition=sequence_condition, base_date=base_date
-=======
                     user=user, condition=sequence_condition, role_start_date=start_date
->>>>>>> 2e416d07
                 )
 
     def remove_from_user(self, new_hire):
@@ -937,13 +919,6 @@
         # returning the new item
         return self, admin_tasks
 
-<<<<<<< HEAD
-    def process_condition(self, user, base_date=None, skip_notification=False):
-        from users.models import ResourceUser, ToDoUser, UserCondition
-
-        if base_date is None:
-            base_date = UserCondition.objects.get(user=user, condition=self).base_date
-=======
     def process_condition(self, user, start_date=None, skip_notification=False):
         from users.models import ResourceUser, ToDoUser, UserCondition
 
@@ -951,7 +926,6 @@
             start_date = UserCondition.objects.get(
                 user=user, condition=self
             ).role_start_date
->>>>>>> 2e416d07
 
         # Loop over all m2m fields and add the ones that can be easily added
         for field in [
@@ -964,19 +938,12 @@
         ]:
             for item in getattr(self, field).all():
                 if field == "to_do":
-<<<<<<< HEAD
-                    ToDoUser.objects.create(user=user, to_do=item, base_date=base_date)
-                elif field == "resources":
-                    ResourceUser.objects.create(
-                        user=user, resource=item, base_date=base_date
-=======
                     ToDoUser.objects.create(
                         user=user, to_do=item, role_start_date=start_date
                     )
                 elif field == "resources":
                     ResourceUser.objects.create(
                         user=user, resource=item, role_start_date=start_date
->>>>>>> 2e416d07
                     )
                 else:
                     getattr(user, field).add(item)
