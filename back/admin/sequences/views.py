--- conflicted
+++ resolved
@@ -50,12 +50,7 @@
     """
 
     template_name = "templates.html"
-<<<<<<< HEAD
-    paginate_by = 10
-=======
-    queryset = Sequence.onboarding.all().order_by("name")
     paginate_by = settings.SEQUENCE_PAGINATE_BY
->>>>>>> a2ff5adc
 
     def get_queryset(self):
         return get_onboarding_sequences_for_user(user=self.request.user)
