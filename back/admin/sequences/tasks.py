--- conflicted
+++ resolved
@@ -169,18 +169,6 @@
 
             before_conditions = UserCondition.objects.filter(
                 user=user, condition__condition_type=Condition.Type.BEFORE
-<<<<<<< HEAD
-            ).distinct("base_date")
-            after_conditions = UserCondition.objects.filter(
-                user=user, condition__condition_type=Condition.Type.AFTER
-            ).distinct("base_date")
-            before_date_day_map = {
-                con.base_date: user.days_before_starting(con.base_date)
-                for con in before_conditions
-            }
-            after_date_day_map = {
-                con.base_date: user.workday(con.base_date) for con in after_conditions
-=======
             ).distinct("role_start_date")
             after_conditions = UserCondition.objects.filter(
                 user=user, condition__condition_type=Condition.Type.AFTER
@@ -192,18 +180,11 @@
             after_start_date_workday_map = {
                 con.role_start_date: user.workday(con.role_start_date)
                 for con in after_conditions
->>>>>>> 2e416d07
             }
 
             # Get conditions before/after they started
             conditions = Condition.objects.none()
             # Before starting
-<<<<<<< HEAD
-            for base_date, days_before_starting in before_date_day_map.items():
-                conditions |= UserCondition.objects.filter(
-                    user=user,
-                    base_date=base_date,
-=======
             for (
                 start_date,
                 days_before_starting,
@@ -211,24 +192,16 @@
                 conditions |= UserCondition.objects.filter(
                     user=user,
                     role_start_date=start_date,
->>>>>>> 2e416d07
                     condition__condition_type=Condition.Type.BEFORE,
                     condition__days=days_before_starting,
                     condition__time=current_time,
                 )
             if user.get_local_time(last_updated).weekday() < 5:
                 # On workday x
-<<<<<<< HEAD
-                for base_date, workday in after_date_day_map.items():
-                    conditions |= UserCondition.objects.filter(
-                        user=user,
-                        base_date=base_date,
-=======
                 for start_date, workday in after_start_date_workday_map.items():
                     conditions |= UserCondition.objects.filter(
                         user=user,
                         role_start_date=start_date,
->>>>>>> 2e416d07
                         condition__condition_type=Condition.Type.AFTER,
                         condition__days=workday,
                         condition__time=current_time,
