from django.conf import settings
from django.urls import reverse_lazy
from django.utils.translation import gettext as _
from django.views.generic.list import ListView

from admin.sequences.selectors import (
    get_offboarding_sequences_for_user,
)
from users.mixins import AdminOrManagerPermMixin


class OffboardingSequenceListView(AdminOrManagerPermMixin, ListView):
    """
    Lists all onboarding sequences in a table.
    """

    template_name = "templates.html"
<<<<<<< HEAD
    paginate_by = 10
=======
    queryset = Sequence.offboarding.all().order_by("name")
    paginate_by = settings.SEQUENCE_PAGINATE_BY
>>>>>>> a2ff5adc

    def get_queryset(self):
        return get_offboarding_sequences_for_user(user=self.request.user)

    def get_context_data(self, **kwargs):
        context = super().get_context_data(**kwargs)
        context["title"] = _("Offboarding sequence items")
        context["subtitle"] = ""
        context["add_action"] = reverse_lazy("sequences:offboarding-create")
        return context<|MERGE_RESOLUTION|>--- conflicted
+++ resolved
@@ -15,12 +15,7 @@
     """
 
     template_name = "templates.html"
-<<<<<<< HEAD
-    paginate_by = 10
-=======
-    queryset = Sequence.offboarding.all().order_by("name")
     paginate_by = settings.SEQUENCE_PAGINATE_BY
->>>>>>> a2ff5adc
 
     def get_queryset(self):
         return get_offboarding_sequences_for_user(user=self.request.user)
