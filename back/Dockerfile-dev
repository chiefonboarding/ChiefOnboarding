--- conflicted
+++ resolved
@@ -1,12 +1,4 @@
-<<<<<<< HEAD
 FROM python:3.11
-RUN apt-get update
-RUN mkdir /var/run/supervisord
-RUN mkdir /var/log/supervisord
-RUN apt-get install -y supervisor gettext
-RUN python -m pip install pipenv 
-=======
-FROM python:3.9
 RUN mkdir -p /var/run/supervisord \
     && mkdir -p /var/log/supervisord \
     && mkdir -p /app \
@@ -15,15 +7,6 @@
     && apt-get clean \
     && python -m pip install pipenv \
     && python -m pip cache purge
-
-# ENV PYTHONUNBUFFERED 1
-# RUN mkdir -p /app
-# WORKDIR /app
-# COPY . .
-# COPY ./supervisord-dev.conf /etc/supervisor/conf.d/supervisord.conf
-
-# RUN pipenv install --system --dev && pip install ldap3 passlib PyYAML
->>>>>>> ae92252e
 
 ENV PYTHONUNBUFFERED 1
 WORKDIR /app
