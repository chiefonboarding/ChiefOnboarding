--- conflicted
+++ resolved
@@ -304,13 +304,9 @@
 
     def authenticate_user(self, user_info):
         if "email" in user_info:
-<<<<<<< HEAD
-            user, created = get_user_model().objects.get_or_create(email=user_info["email"])
-=======
             user, created = get_user_model().objects.get_or_create(
                 email=user_info["email"].lower()
             )
->>>>>>> 6c322433
             if created:
                 user = self.__sync_user(user_info)
                 user.set_unusable_password()
