--- conflicted
+++ resolved
@@ -22,15 +22,9 @@
       context: ./
     ports:
       - "8000:8000"
-<<<<<<< HEAD
-    command: python manage.py runserver 0.0.0.0:8000
-    volumes:
-      - ./back:/app
-=======
     volumes:
       - ./back:/app
     command: python manage.py runserver 0.0.0.0:8000
->>>>>>> 538003ac
     depends_on:
       - db
     networks:
