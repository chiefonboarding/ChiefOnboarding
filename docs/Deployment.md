--- conflicted
+++ resolved
@@ -537,11 +537,7 @@
 
 If your groups (roles) are stored deeper in the JSON structure, like:
 
-<<<<<<< HEAD
-=======
-json
-
->>>>>>> ae92252e
+
 ```json
 {
     "A": "A",
@@ -554,7 +550,6 @@
 }
 ```
 
-<<<<<<< HEAD
 You can set `OIDC_ROLE_PATH_IN_RETURN='B.roles'` using dots.
 
 There are three patterns to map ChiefOnboarding's role with `OIDC_ROLE`:
@@ -567,28 +562,12 @@
 
 If you do not want the OIDC provider to update roles, then you can disable it by setting `OIDC_ROLE_UPDATING` to `False`.
 
-=======
-You can set `OIDC_ROLE_PATH_IN_RETURN='A,B,roles'` using commas.
-
-There are two patterns to map CheifOnboarding's role with `OIDC_ROLE`:
-
-1.  For `Admin`, apply `OIDC_ROLE_ADMIN_PATTEREN` to `OIDC_ROLE`
-2.  For `Manager`, apply `OIDC_ROLE_MANAGE_PATTEREN` to `OIDC_ROLE`
-
-`OIDC_ROLE_DEFAULT` is used to set other users' roles; you likely don't need to change it. If you don't want to use role mapping, simply leave it as a space.
-
->>>>>>> ae92252e
 #### Logout
 
 Since this is an SSO implementation, we recommend setting `OIDC_LOGOUT_URL`. When you log out, it will redirect to the `OIDC_LOGOUT_URL`.
 
 Here's the updated configuration example:
 
-<<<<<<< HEAD
-=======
-ini
-
->>>>>>> ae92252e
 ```ini
 OIDC_LOGIN_DISPLAY="Custom-OIDC"
 OIDC_CLIENT_ID=XXXXX
@@ -597,7 +576,6 @@
 OIDC_TOKEN_URL=https://example.com/oidc/accessToken
 OIDC_USERINFO_URL=https://example.com/oidc/profile
 OIDC_LOGOUT_URL=https://example.com/cas/logout
-<<<<<<< HEAD
 OIDC_SCOPES='openid email name profile'
 OIDC_FORCE_AUTHN=True
 OIDC_ROLE_UPDATING=True
@@ -606,16 +584,4 @@
 OIDC_ROLE_MANAGER_PATTERN='^cn=Managers.*'
 OIDC_ROLE_DEFAULT=3
 OIDC_ROLE_PATH_IN_RETURN='groups'
-```
-=======
-OIDC_SCOPES='openid email profile'
-OIDC_FORCE_AUTHN=True
-OIDC_DEBUG=True
-OIDC_ROLE_ADMIN_PATTEREN='^cn=Administrators.*'
-OIDC_ROLE_MANAGE_PATTEREN='^cn=Manage.*'
-OIDC_ROLE_DEFAULT=3
-OIDC_ROLE_PATH_IN_RETURN='zoneinfo'
-```
-
-With these changes, your README should be clearer and more informative.
->>>>>>> ae92252e
+```