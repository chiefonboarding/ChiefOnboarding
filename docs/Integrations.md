--- conflicted
+++ resolved
@@ -78,11 +78,6 @@
 }
 ```
 
-<<<<<<< HEAD
-`type`: (optional) Default: `JSON`. If you want to **download** a file, then you should specify: `file`. The file should be a bytes object (no string).
-
-`send_file_as`: (optional) if you have previously stored a file (a request with the `type` set to `file`). Then you can reuse that same file within the same integration by setting this to what the name the file should be. Example: `"send_file_as": "filefield"`.
-=======
 `continue_if`: (optional) This can be used as a blocked. If you want to block an integration if a response is not what you expect, then you can do that with this. If you need to wait for a response to come back (waiting for a background task for example), then you can use polling and continue with the call with the response changes. It will check every response and stop polling when it matches. 
 
 Example:
@@ -103,7 +98,10 @@
 ```
 This config will try to fetch the same url for 60 times and wait 5 seconds between each call (so max 300 seconds) and will keep going until the `status` of the response is `done`. If it exceeds the 300 seconds, then the integration will fail.
 
->>>>>>> 13300a27
+`type`: (optional) Default: `JSON`. If you want to **download** a file, then you should specify: `file`. The file should be a bytes object (no string).
+
+`send_file_as`: (optional) if you have previously stored a file (a request with the `type` set to `file`). Then you can reuse that same file within the same integration by setting this to what the name the file should be. Example: `"send_file_as": "filefield"`.
+
 
 ### Headers
 These headers will be send with every request. These could include some sort of token variable for authentication.
